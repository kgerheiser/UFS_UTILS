--- conflicted
+++ resolved
@@ -21,11 +21,7 @@
     rm -f ${topdir}/checkout-gsi.log
     git clone --recursive gerrit:ProdGSI gsi.fd >> ${topdir}/checkout-gsi.fd.log 2>&1
     cd gsi.fd
-<<<<<<< HEAD
-    git checkout fv3da.v1.0.38
-=======
     git checkout fv3da.v1.0.40
->>>>>>> a367e20c
     git submodule update
     cd ${topdir}
 else
@@ -38,19 +34,13 @@
     git clone --recursive gerrit:EMC_post gfs_post.fd >> ${topdir}/checkout-gfs_post.log 2>&1
     #git clone --recursive gerrit:EMC_post_gtg gfs_post.fd >> ${topdir}/checkout-gfs_post.log 2>&1
     cd gfs_post.fd
-<<<<<<< HEAD
     git checkout ncep_post.v8.0.27c
     #git checkout ncep_post_gtg.v1.0.6a
-=======
-    #git checkout ncep_post.v8.0.27c
-    git checkout ncep_post_gtg.v1.0.6a
->>>>>>> a367e20c
     cd ${topdir}
 else
     echo 'Skip.  Directory gfs_post.fd already exists.'
 fi
 
-<<<<<<< HEAD
 #echo EMC_gfs_wafs checkout ...
 #if [[ ! -d gfs_wafs.fd ]] ; then
 #    rm -f ${topdir}/checkout-gfs_wafs.log
@@ -61,17 +51,5 @@
 #else
 #    echo 'Skip.  Directory gfs_wafs.fd already exists.'
 #fi
-=======
-echo EMC_gfs_wafs checkout ...
-if [[ ! -d gfs_wafs.fd ]] ; then
-    rm -f ${topdir}/checkout-gfs_wafs.log
-    git clone --recursive gerrit:EMC_gfs_wafs gfs_wafs.fd >> ${topdir}/checkout-gfs_wafs.log 2>&1
-    cd gfs_wafs.fd
-    git checkout gfs_wafs.v5.0.7
-    cd ${topdir}
-else
-    echo 'Skip.  Directory gfs_wafs.fd already exists.'
-fi
->>>>>>> a367e20c
 
 exit 0