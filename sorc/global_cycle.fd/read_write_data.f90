!> @file
!! @brief Contains utility routines that read and write data.
!! 
!! @author Xu Li, Hang Lei, George Gayno NOAA/EMC

!> This module contains routines that read and write data.
!! @author Xu Li, Hang Lei, George Gayno NOAA/EMC
MODULE READ_WRITE_DATA

 USE NETCDF

 PRIVATE

! DATA STRUCTURE TO HOLD ALL NSST RECORDS.

 TYPE, PUBLIC :: NSST_DATA
   REAL, ALLOCATABLE :: C_0(:)
   REAL, ALLOCATABLE :: C_D(:)
   REAL, ALLOCATABLE :: D_CONV(:)
   REAL, ALLOCATABLE :: DT_COOL(:)
   REAL, ALLOCATABLE :: IFD(:)
   REAL, ALLOCATABLE :: QRAIN(:)
   REAL, ALLOCATABLE :: TREF(:)
   REAL, ALLOCATABLE :: TFINC(:)
   REAL, ALLOCATABLE :: W_0(:)
   REAL, ALLOCATABLE :: W_D(:)
   REAL, ALLOCATABLE :: XS(:)
   REAL, ALLOCATABLE :: XT(:)
   REAL, ALLOCATABLE :: XTTS(:)
   REAL, ALLOCATABLE :: XU(:)
   REAL, ALLOCATABLE :: XV(:)
   REAL, ALLOCATABLE :: XZ(:)
   REAL, ALLOCATABLE :: XZTS(:)
   REAL, ALLOCATABLE :: Z_C(:)
   REAL, ALLOCATABLE :: ZM(:)
 END TYPE NSST_DATA

 INTEGER, PUBLIC              :: IDIM_GAUS !< 'i' dimension of GSI gaussian
                                           !! grid.
 INTEGER, PUBLIC              :: JDIM_GAUS !< 'j' dimension of GSI gaussian
                                           !! grid.
 INTEGER, ALLOCATABLE, PUBLIC :: SLMSK_GAUS(:,:) !< GSI land mask on the
                                                 !! gaussian grid.

 REAL, ALLOCATABLE, PUBLIC    :: DTREF_GAUS(:,:) !< GSI foundation temperature
                                                 !! increment on the gaussian grid.

 PUBLIC :: READ_DATA
 PUBLIC :: READ_GSI_DATA
 PUBLIC :: READ_LAT_LON_OROG
 PUBLIC :: WRITE_DATA
 public :: read_tf_clim_grb,get_tf_clm_dim
 public :: read_salclm_gfs_nc,get_dim_nc

 CONTAINS

   !> Write out all surface records - and nsst records if selected -
   !! on a single cubed-sphere tile to a model restart file (in netcdf).
   !! 
   !! @note The model restart files contain an additional snow field -
   !! snow cover (snocvr). That field is required for bit identical
   !! reproducability. If that record does not exist, the model will
   !! compute it as an initialization step. Because this program does not
   !! contain the snow cover algorithm, it will let the model compute it.
   !!
   !! @param[in] slifcs Land-sea mask.
   !! @param[in] tsffcs Skin temperature.
   !! @param[in] snofcs Liquid-equivalent snow depth.
   !! @param[in] tg3fcs Soil substrate temperature.
   !! @param[in] zorfcs Roughness length.
   !! @param[in] albfcs Snow-free albedo.
   !! @param[in] alffcs Fractional coverage for strong/weak zenith angle
   !! dependent albedo.
   !! @param[in] vegfcs Vegetation greenness.
   !! @param[in] cnpfcs Plant canopy moisture content.
   !! @param[in] f10m log((z0+10)/z0). See model routine sfc_diff.f for
   !! details.
   !! @param[in] t2m Two-meter air temperature.
   !! @param[in] q2m Two-meter specific humidity.
   !! @param[in] vetfcs Vegetation type.
   !! @param[in] sotfcs Soil type.
   !! @param[in] ustar Friction velocity.
   !! @param[in] fmm log((z0+z1)/z0). See model routine sfc_diff.f for
   !! details.
   !! @param[in] fhh log(ztmax+z1)/ztmax).  See model routine sfc_diff.f for
   !! details.
   !! @param[in] sicfcs Sea ice concentraton.
   !! @param[in] sihfcs Sea ice depth.
   !! @param[in] sitfcs Sea ice temperature.
   !! @param[in] tprcp Precipitation.
   !! @param[in] srflag Snow/rain flag.
   !! @param[in] swdfcs Physical snow depth.
   !! @param[in] vmnfcs Minimum vegetation greenness.
   !! @param[in] vmxfcs Maximum vegetation greenness.
   !! @param[in] slpfcs Slope type.
   !! @param[in] absfcs Maximum snow albedo.
   !! @param[in] slcfcs Liquid portion of volumetric soil moisture.
   !! @param[in] smcfcs Total volumetric soil moisture.
   !! @param[in] stcfcs Soil temperature.
   !! @param[in] idim 'i' dimension of a tile.
   !! @param[in] jdim 'j' dimension of a tile.
   !! @param[in] lensfc Total number of points on a tile.
   !! @param[in] lsoil Number of soil layers.
   !! @param[in] do_nsst When true, nsst fields were processed.
   !! @param[in] nsst Data structure containing nsst fields.
   !!
   !! @author George Gayno NOAA/EMC
 subroutine write_data(slifcs,tsffcs,snofcs,tg3fcs,zorfcs, &
                       albfcs,alffcs,vegfcs,cnpfcs,f10m, &
                       t2m,q2m,vetfcs,sotfcs,ustar,fmm,fhh, &
                       sicfcs,sihfcs,sitfcs,tprcp,srflag, &
                       swdfcs,vmnfcs,vmxfcs,slpfcs, &
                       absfcs,slcfcs,smcfcs,stcfcs,&
                       idim,jdim,lensfc,lsoil,do_nsst,nsst)


 use mpi

 implicit none

 integer, intent(in)         :: idim, jdim, lensfc, lsoil

 logical, intent(in)         :: do_nsst

 real, intent(in)            :: slifcs(lensfc), tsffcs(lensfc)
 real, intent(in)            :: snofcs(lensfc), tg3fcs(lensfc)
 real, intent(in)            :: vegfcs(lensfc), cnpfcs(lensfc)
 real, intent(in)            :: zorfcs(lensfc), albfcs(lensfc,4)
 real, intent(in)            :: f10m(lensfc), alffcs(lensfc,2)
 real, intent(in)            :: t2m(lensfc), q2m(lensfc)
 real, intent(in)            :: vetfcs(lensfc), sotfcs(lensfc)
 real, intent(in)            :: ustar(lensfc), fmm(lensfc)
 real, intent(in)            :: fhh(lensfc), sicfcs(lensfc)
 real, intent(in)            :: sihfcs(lensfc), sitfcs(lensfc)
 real, intent(in)            :: tprcp(lensfc), srflag(lensfc)
 real, intent(in)            :: swdfcs(lensfc), vmnfcs(lensfc)
 real, intent(in)            :: vmxfcs(lensfc), slpfcs(lensfc)
 real, intent(in)            :: absfcs(lensfc), slcfcs(lensfc,lsoil)
 real, intent(in)            :: smcfcs(lensfc,lsoil), stcfcs(lensfc,lsoil)

 type(nsst_data)             :: nsst

 character(len=3)            :: rankch
 character(len=50)           :: fnbgso

 integer                     :: fsize=65536, inital=0
 integer                     :: header_buffer_val = 16384
 integer                     :: dims_3d(3), dims_strt(3), dims_end(3)
 integer                     :: dims_4d(4), dims4_strt(4), dims4_end(4)
 integer                     :: error, i, ncid
 integer                     :: dim_x, dim_y, dim_lsoil, dim_time
 integer                     :: id_x, id_y, id_lsoil, id_time
 integer                     :: id_slmsk, id_tsea, id_sheleg
 integer                     :: id_alnwf, id_alvwf, id_alnsf, id_alvsf
 integer                     :: id_tg3, id_zorl, id_facsf, id_facwf
 integer                     :: id_vfrac, id_canopy, id_f10m, id_t2m
 integer                     :: id_q2m, id_stype, id_vtype, id_uustar
 integer                     :: id_ffmm, id_ffhh, id_fice, id_hice
 integer                     :: id_tisfc, id_tprcp, id_srflag
 integer                     :: id_snwdph, id_shdmin, id_shdmax
 integer                     :: id_slope, id_snoalb, id_qrain
 integer                     :: id_dt_cool, id_ifd, id_d_conv
 integer                     :: id_xzts, id_xtts, id_zm, id_xz
 integer                     :: id_xv, id_xu, id_xs, id_xt
 integer                     :: id_w_d, id_w_0, id_c_d, id_tfinc
 integer                     :: id_c_0, id_z_c, id_tref
 integer                     :: id_stc, id_smc, id_slc
 integer                     :: myrank

 real(kind=4)                :: times
 real(kind=4), allocatable   :: lsoil_data(:), x_data(:), y_data(:)
 real(kind=8), allocatable   :: dum2d(:,:), dum3d(:,:,:)

 call mpi_comm_rank(mpi_comm_world, myrank, error)

 write(rankch, '(i3.3)') (myrank+1)

 fnbgso = "./fnbgso." // rankch

 print*
 print*,"WRITE OUTPUT SFC DATA TO: ",trim(fnbgso)

!--- open the file
 error = NF90_CREATE(fnbgso, IOR(NF90_NETCDF4,NF90_CLASSIC_MODEL), ncid, initialsize=inital, chunksize=fsize)
 call netcdf_err(error, 'CREATING FILE='//trim(fnbgso) )

!--- define dimensions
 error = nf90_def_dim(ncid, 'xaxis_1', idim, dim_x)
 call netcdf_err(error, 'DEFINING XAXIS DIMENSION' )
 error = nf90_def_dim(ncid, 'yaxis_1', jdim, dim_y)
 call netcdf_err(error, 'DEFINING YAXIS DIMENSION' )
 error = nf90_def_dim(ncid, 'zaxis_1', lsoil, dim_lsoil)
 call netcdf_err(error, 'DEFINING ZAXIS DIMENSION' )
 error = nf90_def_dim(ncid, 'Time', 1, dim_time)
 call netcdf_err(error, 'DEFINING TIME DIMENSION' )

 !--- define fields
 error = nf90_def_var(ncid, 'xaxis_1', NF90_FLOAT, dim_x, id_x)
 call netcdf_err(error, 'DEFINING XAXIS_1 FIELD' )
 error = nf90_put_att(ncid, id_x, "long_name", "xaxis_1")
 call netcdf_err(error, 'DEFINING XAXIS_1 LONG NAME' )
 error = nf90_put_att(ncid, id_x, "units", "none")
 call netcdf_err(error, 'DEFINING XAXIS_1 UNITS' )
 error = nf90_put_att(ncid, id_x, "cartesian_axis", "X")
 call netcdf_err(error, 'WRITING XAXIS_1 FIELD' )

 error = nf90_def_var(ncid, 'yaxis_1', NF90_FLOAT, dim_y, id_y)
 call netcdf_err(error, 'DEFINING YAXIS_1 FIELD' )
 error = nf90_put_att(ncid, id_y, "long_name", "yaxis_1")
 call netcdf_err(error, 'DEFINING YAXIS_1 LONG NAME' )
 error = nf90_put_att(ncid, id_y, "units", "none")
 call netcdf_err(error, 'DEFINING YAXIS_1 UNITS' )
 error = nf90_put_att(ncid, id_y, "cartesian_axis", "Y")
 call netcdf_err(error, 'WRITING YAXIS_1 FIELD' )

 error = nf90_def_var(ncid, 'zaxis_1', NF90_FLOAT, dim_lsoil, id_lsoil)
 call netcdf_err(error, 'DEFINING ZAXIS_1 FIELD' )
 error = nf90_put_att(ncid, id_lsoil, "long_name", "zaxis_1")
 call netcdf_err(error, 'DEFINING ZAXIS_1 LONG NAME' )
 error = nf90_put_att(ncid, id_lsoil, "units", "none")
 call netcdf_err(error, 'DEFINING ZAXIS_1 UNITS' )
 error = nf90_put_att(ncid, id_lsoil, "cartesian_axis", "Z")
 call netcdf_err(error, 'WRITING ZAXIS_1 FIELD' )

 error = nf90_def_var(ncid, 'Time', NF90_FLOAT, dim_time, id_time)
 call netcdf_err(error, 'DEFINING TIME FIELD' )
 error = nf90_put_att(ncid, id_time, "long_name", "Time")
 call netcdf_err(error, 'DEFINING TIME LONG NAME' )
 error = nf90_put_att(ncid, id_time, "units", "time level")
 call netcdf_err(error, 'DEFINING TIME UNITS' )
 error = nf90_put_att(ncid, id_time, "cartesian_axis", "T")
 call netcdf_err(error, 'WRITING TIME FIELD' )

 dims_3d(1) = dim_x
 dims_3d(2) = dim_y
 dims_3d(3) = dim_time

 error = nf90_def_var(ncid, 'slmsk', NF90_DOUBLE, dims_3d, id_slmsk)
 call netcdf_err(error, 'DEFINING SLMSK' )
 error = nf90_put_att(ncid, id_slmsk, "long_name", "slmsk")
 call netcdf_err(error, 'DEFINING SLMSK LONG NAME' )
 error = nf90_put_att(ncid, id_slmsk, "units", "none")
 call netcdf_err(error, 'DEFINING SLMSK UNITS' )

 error = nf90_def_var(ncid, 'tsea', NF90_DOUBLE, dims_3d, id_tsea)
 call netcdf_err(error, 'DEFINING TSEA' )
 error = nf90_put_att(ncid, id_tsea, "long_name", "tsea")
 call netcdf_err(error, 'DEFINING TSEA LONG NAME' )
 error = nf90_put_att(ncid, id_tsea, "units", "none")
 call netcdf_err(error, 'DEFINING TSEA UNITS' )

 error = nf90_def_var(ncid, 'sheleg', NF90_DOUBLE, dims_3d, id_sheleg)
 call netcdf_err(error, 'DEFINING SHELEG' )
 error = nf90_put_att(ncid, id_sheleg, "long_name", "sheleg")
 call netcdf_err(error, 'DEFINING SHELEG LONG NAME' )
 error = nf90_put_att(ncid, id_sheleg, "units", "none")
 call netcdf_err(error, 'DEFINING SHELEG UNITS' )

 error = nf90_def_var(ncid, 'tg3', NF90_DOUBLE, dims_3d, id_tg3)
 call netcdf_err(error, 'DEFINING TG3' )
 error = nf90_put_att(ncid, id_tg3, "long_name", "tg3")
 call netcdf_err(error, 'DEFINING TG3 LONG NAME' )
 error = nf90_put_att(ncid, id_tg3, "units", "none")
 call netcdf_err(error, 'DEFINING TG3 UNITS' )

 error = nf90_def_var(ncid, 'zorl', NF90_DOUBLE, dims_3d, id_zorl)
 call netcdf_err(error, 'DEFINING ZORL' )
 error = nf90_put_att(ncid, id_zorl, "long_name", "zorl")
 call netcdf_err(error, 'DEFINING ZORL LONG NAME' )
 error = nf90_put_att(ncid, id_zorl, "units", "none")
 call netcdf_err(error, 'DEFINING ZORL UNITS' )

 error = nf90_def_var(ncid, 'alvsf', NF90_DOUBLE, dims_3d, id_alvsf)
 call netcdf_err(error, 'DEFINING ALVSF' )
 error = nf90_put_att(ncid, id_alvsf, "long_name", "alvsf")
 call netcdf_err(error, 'DEFINING ALVSF LONG NAME' )
 error = nf90_put_att(ncid, id_alvsf, "units", "none")
 call netcdf_err(error, 'DEFINING ALVSF UNITS' )

 error = nf90_def_var(ncid, 'alvwf', NF90_DOUBLE, dims_3d, id_alvwf)
 call netcdf_err(error, 'DEFINING ALVWF' )
 error = nf90_put_att(ncid, id_alvwf, "long_name", "alvwf")
 call netcdf_err(error, 'DEFINING ALVWF LONG NAME' )
 error = nf90_put_att(ncid, id_alvwf, "units", "none")
 call netcdf_err(error, 'DEFINING ALVWF UNITS' )

 error = nf90_def_var(ncid, 'alnsf', NF90_DOUBLE, dims_3d, id_alnsf)
 call netcdf_err(error, 'DEFINING ALNSF' )
 error = nf90_put_att(ncid, id_alnsf, "long_name", "alnsf")
 call netcdf_err(error, 'DEFINING ALNSF LONG NAME' )
 error = nf90_put_att(ncid, id_alnsf, "units", "none")
 call netcdf_err(error, 'DEFINING ALNSF UNITS' )

 error = nf90_def_var(ncid, 'alnwf', NF90_DOUBLE, dims_3d, id_alnwf)
 call netcdf_err(error, 'DEFINING ALNWF' )
 error = nf90_put_att(ncid, id_alnwf, "long_name", "alnwf")
 call netcdf_err(error, 'DEFINING ALNWF LONG NAME' )
 error = nf90_put_att(ncid, id_alnwf, "units", "none")
 call netcdf_err(error, 'DEFINING ALNWF UNITS' )

 error = nf90_def_var(ncid, 'facsf', NF90_DOUBLE, dims_3d, id_facsf)
 call netcdf_err(error, 'DEFINING FACSF' )
 error = nf90_put_att(ncid, id_facsf, "long_name", "facsf")
 call netcdf_err(error, 'DEFINING FACSF LONG NAME' )
 error = nf90_put_att(ncid, id_facsf, "units", "none")
 call netcdf_err(error, 'DEFINING FACSF UNITS' )

 error = nf90_def_var(ncid, 'facwf', NF90_DOUBLE, dims_3d, id_facwf)
 call netcdf_err(error, 'DEFINING FACWF' )
 error = nf90_put_att(ncid, id_facwf, "long_name", "facwf")
 call netcdf_err(error, 'DEFINING FACWF LONG NAME' )
 error = nf90_put_att(ncid, id_facwf, "units", "none")
 call netcdf_err(error, 'DEFINING FACWF UNITS' )

 error = nf90_def_var(ncid, 'vfrac', NF90_DOUBLE, dims_3d, id_vfrac)
 call netcdf_err(error, 'DEFINING VFRAC' )
 error = nf90_put_att(ncid, id_vfrac, "long_name", "vfrac")
 call netcdf_err(error, 'DEFINING FACWF LONG NAME' )
 error = nf90_put_att(ncid, id_vfrac, "units", "none")
 call netcdf_err(error, 'DEFINING VFRAC UNITS' )

 error = nf90_def_var(ncid, 'canopy', NF90_DOUBLE, dims_3d, id_canopy)
 call netcdf_err(error, 'DEFINING CANOPY' )
 error = nf90_put_att(ncid, id_canopy, "long_name", "canopy")
 call netcdf_err(error, 'DEFINING CANOPY LONG NAME' )
 error = nf90_put_att(ncid, id_canopy, "units", "none")
 call netcdf_err(error, 'DEFINING CANOPY UNITS' )

 error = nf90_def_var(ncid, 'f10m', NF90_DOUBLE, dims_3d, id_f10m)
 call netcdf_err(error, 'DEFINING F10M' )
 error = nf90_put_att(ncid, id_f10m, "long_name", "f10m")
 call netcdf_err(error, 'DEFINING F10M LONG NAME' )
 error = nf90_put_att(ncid, id_f10m, "units", "none")
 call netcdf_err(error, 'DEFINING F10M UNITS' )

 error = nf90_def_var(ncid, 't2m', NF90_DOUBLE, dims_3d, id_t2m)
 call netcdf_err(error, 'DEFINING T2M' )
 error = nf90_put_att(ncid, id_t2m, "long_name", "t2m")
 call netcdf_err(error, 'DEFINING T2M LONG NAME' )
 error = nf90_put_att(ncid, id_t2m, "units", "none")
 call netcdf_err(error, 'DEFINING T2M UNITS' )

 error = nf90_def_var(ncid, 'q2m', NF90_DOUBLE, dims_3d, id_q2m)
 call netcdf_err(error, 'DEFINING Q2M' )
 error = nf90_put_att(ncid, id_q2m, "long_name", "q2m")
 call netcdf_err(error, 'DEFINING Q2M LONG NAME' )
 error = nf90_put_att(ncid, id_q2m, "units", "none")
 call netcdf_err(error, 'DEFINING Q2M UNITS' )

 error = nf90_def_var(ncid, 'vtype', NF90_DOUBLE, dims_3d, id_vtype)
 call netcdf_err(error, 'DEFINING VTYPE' )
 error = nf90_put_att(ncid, id_vtype, "long_name", "vtype")
 call netcdf_err(error, 'DEFINING VTYPE LONG NAME' )
 error = nf90_put_att(ncid, id_vtype, "units", "none")
 call netcdf_err(error, 'DEFINING VTYPE UNITS' )

 error = nf90_def_var(ncid, 'stype', NF90_DOUBLE, dims_3d, id_stype)
 call netcdf_err(error, 'DEFINING STYPE' )
 error = nf90_put_att(ncid, id_stype, "long_name", "stype")
 call netcdf_err(error, 'DEFINING STYPE LONG NAME' )
 error = nf90_put_att(ncid, id_stype, "units", "none")
 call netcdf_err(error, 'DEFINING STYPE UNITS' )

 error = nf90_def_var(ncid, 'uustar', NF90_DOUBLE, dims_3d, id_uustar)
 call netcdf_err(error, 'DEFINING UUSTAR' )
 error = nf90_put_att(ncid, id_uustar, "long_name", "uustar")
 call netcdf_err(error, 'DEFINING UUSTAR LONG NAME' )
 error = nf90_put_att(ncid, id_uustar, "units", "none")
 call netcdf_err(error, 'DEFINING UUSTAR UNITS' )

 error = nf90_def_var(ncid, 'ffmm', NF90_DOUBLE, dims_3d, id_ffmm)
 call netcdf_err(error, 'DEFINING FFMM' )
 error = nf90_put_att(ncid, id_ffmm, "long_name", "ffmm")
 call netcdf_err(error, 'DEFINING FFMM LONG NAME' )
 error = nf90_put_att(ncid, id_ffmm, "units", "none")
 call netcdf_err(error, 'DEFINING FFMM UNITS' )

 error = nf90_def_var(ncid, 'ffhh', NF90_DOUBLE, dims_3d, id_ffhh)
 call netcdf_err(error, 'DEFINING FFHH' )
 error = nf90_put_att(ncid, id_ffhh, "long_name", "ffhh")
 call netcdf_err(error, 'DEFINING FFHH LONG NAME' )
 error = nf90_put_att(ncid, id_ffhh, "units", "none")
 call netcdf_err(error, 'DEFINING FFHH UNITS' )

 error = nf90_def_var(ncid, 'hice', NF90_DOUBLE, dims_3d, id_hice)
 call netcdf_err(error, 'DEFINING HICE' )
 error = nf90_put_att(ncid, id_hice, "long_name", "hice")
 call netcdf_err(error, 'DEFINING HICE LONG NAME' )
 error = nf90_put_att(ncid, id_hice, "units", "none")
 call netcdf_err(error, 'DEFINING HICE UNITS' )

 error = nf90_def_var(ncid, 'fice', NF90_DOUBLE, dims_3d, id_fice)
 call netcdf_err(error, 'DEFINING FICE' )
 error = nf90_put_att(ncid, id_fice, "long_name", "fice")
 call netcdf_err(error, 'DEFINING FICE LONG NAME' )
 error = nf90_put_att(ncid, id_fice, "units", "none")
 call netcdf_err(error, 'DEFINING FICE UNITS' )

 error = nf90_def_var(ncid, 'tisfc', NF90_DOUBLE, dims_3d, id_tisfc)
 call netcdf_err(error, 'DEFINING TISFC' )
 error = nf90_put_att(ncid, id_tisfc, "long_name", "tisfc")
 call netcdf_err(error, 'DEFINING TISFC LONG NAME' )
 error = nf90_put_att(ncid, id_tisfc, "units", "none")
 call netcdf_err(error, 'DEFINING TISFC UNITS' )

 error = nf90_def_var(ncid, 'tprcp', NF90_DOUBLE, dims_3d, id_tprcp)
 call netcdf_err(error, 'DEFINING TPRCP' )
 error = nf90_put_att(ncid, id_tprcp, "long_name", "tprcp")
 call netcdf_err(error, 'DEFINING TPRCP LONG NAME' )
 error = nf90_put_att(ncid, id_tprcp, "units", "none")
 call netcdf_err(error, 'DEFINING TPRCP UNITS' )

 error = nf90_def_var(ncid, 'srflag', NF90_DOUBLE, dims_3d, id_srflag)
 call netcdf_err(error, 'DEFINING SRFLAG' )
 error = nf90_put_att(ncid, id_srflag, "long_name", "srflag")
 call netcdf_err(error, 'DEFINING SRFLAG LONG NAME' )
 error = nf90_put_att(ncid, id_srflag, "units", "none")
 call netcdf_err(error, 'DEFINING SRFLAG UNITS' )

 error = nf90_def_var(ncid, 'snwdph', NF90_DOUBLE, dims_3d, id_snwdph)
 call netcdf_err(error, 'DEFINING SNWDPH' )
 error = nf90_put_att(ncid, id_snwdph, "long_name", "snwdph")
 call netcdf_err(error, 'DEFINING SNWDPH LONG NAME' )
 error = nf90_put_att(ncid, id_snwdph, "units", "none")
 call netcdf_err(error, 'DEFINING SNWDPH UNITS' )

 error = nf90_def_var(ncid, 'shdmin', NF90_DOUBLE, dims_3d, id_shdmin)
 call netcdf_err(error, 'DEFINING SHDMIN' )
 error = nf90_put_att(ncid, id_shdmin, "long_name", "shdmin")
 call netcdf_err(error, 'DEFINING SHDMIN LONG NAME' )
 error = nf90_put_att(ncid, id_shdmin, "units", "none")
 call netcdf_err(error, 'DEFINING SHDMIN UNITS' )

 error = nf90_def_var(ncid, 'shdmax', NF90_DOUBLE, dims_3d, id_shdmax)
 call netcdf_err(error, 'DEFINING SHDMAX' )
 error = nf90_put_att(ncid, id_shdmax, "long_name", "shdmax")
 call netcdf_err(error, 'DEFINING SHDMAX LONG NAME' )
 error = nf90_put_att(ncid, id_shdmax, "units", "none")
 call netcdf_err(error, 'DEFINING SHDMAX UNITS' )

 error = nf90_def_var(ncid, 'slope', NF90_DOUBLE, dims_3d, id_slope)
 call netcdf_err(error, 'DEFINING SLOPE' )
 error = nf90_put_att(ncid, id_slope, "long_name", "slope")
 call netcdf_err(error, 'DEFINING SLOPE LONG NAME' )
 error = nf90_put_att(ncid, id_slope, "units", "none")
 call netcdf_err(error, 'DEFINING SLOPE UNITS' )

 error = nf90_def_var(ncid, 'snoalb', NF90_DOUBLE, dims_3d, id_snoalb)
 call netcdf_err(error, 'DEFINING SNOALB' )
 error = nf90_put_att(ncid, id_snoalb, "long_name", "snoalb")
 call netcdf_err(error, 'DEFINING SNOALB LONG NAME' )
 error = nf90_put_att(ncid, id_snoalb, "units", "none")
 call netcdf_err(error, 'DEFINING SNOALB UNITS' )

 NSST_HEADER : if (do_nsst) then

   print*
   print*,"WRITE NSST RECORDS."

   error = nf90_def_var(ncid, 'tref', NF90_DOUBLE, dims_3d, id_tref)
   call netcdf_err(error, 'DEFINING TREF' )
   error = nf90_put_att(ncid, id_tref, "long_name", "tref")
   call netcdf_err(error, 'DEFINING TREF LONG NAME' )
   error = nf90_put_att(ncid, id_tref, "units", "none")
   call netcdf_err(error, 'DEFINING TREF UNITS' )

   error = nf90_def_var(ncid, 'z_c', NF90_DOUBLE, dims_3d, id_z_c)
   call netcdf_err(error, 'DEFINING Z_C' )
   error = nf90_put_att(ncid, id_z_c, "long_name", "z_c")
   call netcdf_err(error, 'DEFINING Z_C LONG NAME' )
   error = nf90_put_att(ncid, id_z_c, "units", "none")
   call netcdf_err(error, 'DEFINING Z_C UNITS' )

   error = nf90_def_var(ncid, 'c_0', NF90_DOUBLE, dims_3d, id_c_0)
   call netcdf_err(error, 'DEFINING C_0' )
   error = nf90_put_att(ncid, id_c_0, "long_name", "c_0")
   call netcdf_err(error, 'DEFINING C_0 LONG NAME' )
   error = nf90_put_att(ncid, id_c_0, "units", "none")
   call netcdf_err(error, 'DEFINING C_0 UNITS' )

   error = nf90_def_var(ncid, 'c_d', NF90_DOUBLE, dims_3d, id_c_d)
   call netcdf_err(error, 'DEFINING C_D' )
   error = nf90_put_att(ncid, id_c_d, "long_name", "c_d")
   call netcdf_err(error, 'DEFINING C_D LONG NAME' )
   error = nf90_put_att(ncid, id_c_d, "units", "none")
   call netcdf_err(error, 'DEFINING C_D UNITS' )

   error = nf90_def_var(ncid, 'w_0', NF90_DOUBLE, dims_3d, id_w_0)
   call netcdf_err(error, 'DEFINING W_0' )
   error = nf90_put_att(ncid, id_w_0, "long_name", "w_0")
   call netcdf_err(error, 'DEFINING W_0 LONG NAME' )
   error = nf90_put_att(ncid, id_w_0, "units", "none")
   call netcdf_err(error, 'DEFINING W_0 UNITS' )

   error = nf90_def_var(ncid, 'w_d', NF90_DOUBLE, dims_3d, id_w_d)
   call netcdf_err(error, 'DEFINING W_D' )
   error = nf90_put_att(ncid, id_w_d, "long_name", "w_d")
   call netcdf_err(error, 'DEFINING W_D LONG NAME' )
   error = nf90_put_att(ncid, id_w_d, "units", "none")
   call netcdf_err(error, 'DEFINING W_D UNITS' )

   error = nf90_def_var(ncid, 'xt', NF90_DOUBLE, dims_3d, id_xt)
   call netcdf_err(error, 'DEFINING XT' )
   error = nf90_put_att(ncid, id_xt, "long_name", "xt")
   call netcdf_err(error, 'DEFINING XT LONG NAME' )
   error = nf90_put_att(ncid, id_xt, "units", "none")
   call netcdf_err(error, 'DEFINING XT UNITS' )

   error = nf90_def_var(ncid, 'xs', NF90_DOUBLE, dims_3d, id_xs)
   call netcdf_err(error, 'DEFINING XS' )
   error = nf90_put_att(ncid, id_xs, "long_name", "xs")
   call netcdf_err(error, 'DEFINING XS LONG NAME' )
   error = nf90_put_att(ncid, id_xs, "units", "none")
   call netcdf_err(error, 'DEFINING XS UNITS' )

   error = nf90_def_var(ncid, 'xu', NF90_DOUBLE, dims_3d, id_xu)
   call netcdf_err(error, 'DEFINING XU' )
   error = nf90_put_att(ncid, id_xu, "long_name", "xu")
   call netcdf_err(error, 'DEFINING XU LONG NAME' )
   error = nf90_put_att(ncid, id_xu, "units", "none")
   call netcdf_err(error, 'DEFINING XU UNITS' )

   error = nf90_def_var(ncid, 'xv', NF90_DOUBLE, dims_3d, id_xv)
   call netcdf_err(error, 'DEFINING XV' )
   error = nf90_put_att(ncid, id_xv, "long_name", "xv")
   call netcdf_err(error, 'DEFINING XV LONG NAME' )
   error = nf90_put_att(ncid, id_xv, "units", "none")
   call netcdf_err(error, 'DEFINING XV UNITS' )

   error = nf90_def_var(ncid, 'xz', NF90_DOUBLE, dims_3d, id_xz)
   call netcdf_err(error, 'DEFINING XZ' )
   error = nf90_put_att(ncid, id_xz, "long_name", "xz")
   call netcdf_err(error, 'DEFINING XZ LONG NAME' )
   error = nf90_put_att(ncid, id_xz, "units", "none")
   call netcdf_err(error, 'DEFINING XZ UNITS' )

   error = nf90_def_var(ncid, 'zm', NF90_DOUBLE, dims_3d, id_zm)
   call netcdf_err(error, 'DEFINING ZM' )
   error = nf90_put_att(ncid, id_zm, "long_name", "zm")
   call netcdf_err(error, 'DEFINING ZM LONG NAME' )
   error = nf90_put_att(ncid, id_zm, "units", "none")
   call netcdf_err(error, 'DEFINING ZM UNITS' )

   error = nf90_def_var(ncid, 'xtts', NF90_DOUBLE, dims_3d, id_xtts)
   call netcdf_err(error, 'DEFINING XTTS' )
   error = nf90_put_att(ncid, id_xtts, "long_name", "xtts")
   call netcdf_err(error, 'DEFINING XTTS LONG NAME' )
   error = nf90_put_att(ncid, id_xtts, "units", "none")
   call netcdf_err(error, 'DEFINING XTTS UNITS' )

   error = nf90_def_var(ncid, 'xzts', NF90_DOUBLE, dims_3d, id_xzts)
   call netcdf_err(error, 'DEFINING XZTS' )
   error = nf90_put_att(ncid, id_xzts, "long_name", "xzts")
   call netcdf_err(error, 'DEFINING XZTS LONG NAME' )
   error = nf90_put_att(ncid, id_xzts, "units", "none")
   call netcdf_err(error, 'DEFINING XZTS UNITS' )

   error = nf90_def_var(ncid, 'd_conv', NF90_DOUBLE, dims_3d, id_d_conv)
   call netcdf_err(error, 'DEFINING D_CONV' )
   error = nf90_put_att(ncid, id_d_conv, "long_name", "d_conv")
   call netcdf_err(error, 'DEFINING D_CONV LONG NAME' )
   error = nf90_put_att(ncid, id_d_conv, "units", "none")
   call netcdf_err(error, 'DEFINING D_CONV UNITS' )

   error = nf90_def_var(ncid, 'ifd', NF90_DOUBLE, dims_3d, id_ifd)
   call netcdf_err(error, 'DEFINING IFD' )
   error = nf90_put_att(ncid, id_ifd, "long_name", "ifd")
   call netcdf_err(error, 'DEFINING IFD LONG NAME' )
   error = nf90_put_att(ncid, id_ifd, "units", "none")
   call netcdf_err(error, 'DEFINING IFD UNITS' )

   error = nf90_def_var(ncid, 'dt_cool', NF90_DOUBLE, dims_3d, id_dt_cool)
   call netcdf_err(error, 'DEFINING DT_COOL' )
   error = nf90_put_att(ncid, id_dt_cool, "long_name", "dt_cool")
   call netcdf_err(error, 'DEFINING DT_COOL LONG NAME' )
   error = nf90_put_att(ncid, id_dt_cool, "units", "none")
   call netcdf_err(error, 'DEFINING DT_COOL UNITS' )

   error = nf90_def_var(ncid, 'qrain', NF90_DOUBLE, dims_3d, id_qrain)
   call netcdf_err(error, 'DEFINING QRAIN' )
   error = nf90_put_att(ncid, id_qrain, "long_name", "qrain")
   call netcdf_err(error, 'DEFINING QRAIN LONG NAME' )
   error = nf90_put_att(ncid, id_qrain, "units", "none")
   call netcdf_err(error, 'DEFINING QRAIN UNITS' )

   error = nf90_def_var(ncid, 'tfinc', NF90_DOUBLE, dims_3d, id_tfinc)
   call netcdf_err(error, 'DEFINING TFINC' )
   error = nf90_put_att(ncid, id_tfinc, "long_name", "tfinc")
   call netcdf_err(error, 'DEFINING TFINC LONG NAME' )
   error = nf90_put_att(ncid, id_tfinc, "units", "none")
   call netcdf_err(error, 'DEFINING TFINC UNITS' )

 endif NSST_HEADER

 dims_4d(1) = dim_x
 dims_4d(2) = dim_y
 dims_4d(3) = dim_lsoil
 dims_4d(4) = dim_time

 error = nf90_def_var(ncid, 'stc', NF90_DOUBLE, dims_4d, id_stc)
 call netcdf_err(error, 'DEFINING STC' )
 error = nf90_put_att(ncid, id_stc, "long_name", "stc")
 call netcdf_err(error, 'DEFINING STC LONG NAME' )
 error = nf90_put_att(ncid, id_stc, "units", "none")
 call netcdf_err(error, 'DEFINING STC UNITS' )

 error = nf90_def_var(ncid, 'smc', NF90_DOUBLE, dims_4d, id_smc)
 call netcdf_err(error, 'DEFINING SMC' )
 error = nf90_put_att(ncid, id_smc, "long_name", "smc")
 call netcdf_err(error, 'DEFINING SMC LONG NAME' )
 error = nf90_put_att(ncid, id_smc, "units", "none")
 call netcdf_err(error, 'DEFINING SMC UNITS' )

 error = nf90_def_var(ncid, 'slc', NF90_DOUBLE, dims_4d, id_slc)
 call netcdf_err(error, 'DEFINING SLC' )
 error = nf90_put_att(ncid, id_slc, "long_name", "slc")
 call netcdf_err(error, 'DEFINING SLC LONG NAME' )
 error = nf90_put_att(ncid, id_slc, "units", "none")
 call netcdf_err(error, 'DEFINING SLC UNITS' )

 error = nf90_enddef(ncid, header_buffer_val,4,0,4)
 call netcdf_err(error, 'DEFINING HEADER' )

!---------------------------------------------------------------------------------
! Write data
!---------------------------------------------------------------------------------

 allocate(lsoil_data(lsoil))
 do i = 1, lsoil
   lsoil_data(i) = float(i)
 enddo

 allocate(x_data(idim))
 do i = 1, idim
   x_data(i) = float(i)
 enddo

 allocate(y_data(jdim))
 do i = 1, jdim
   y_data(i) = float(i)
 enddo

 error = nf90_put_var( ncid, id_lsoil, lsoil_data)
 call netcdf_err(error, 'WRITING ZAXIS RECORD' )
 error = nf90_put_var( ncid, id_x, x_data)
 call netcdf_err(error, 'WRITING XAXIS RECORD' )
 error = nf90_put_var( ncid, id_y, y_data)
 call netcdf_err(error, 'WRITING YAXIS RECORD' )
 times = 1.0
 error = nf90_put_var( ncid, id_time, times)
 call netcdf_err(error, 'WRITING TIME RECORD' )

 deallocate(lsoil_data, x_data, y_data)

 dims_strt(1:3) = 1
 dims_end(1) = idim
 dims_end(2) = jdim
 dims_end(3) = 1

 allocate(dum2d(idim,jdim))

 dum2d = reshape(slifcs, (/idim,jdim/))
 error = nf90_put_var( ncid, id_slmsk, dum2d, dims_strt, dims_end)
 call netcdf_err(error, 'WRITING LANDMASK RECORD' )

 dum2d = reshape(tsffcs, (/idim,jdim/))
 error = nf90_put_var( ncid, id_tsea, dum2d, dims_strt, dims_end)
 call netcdf_err(error, 'WRITING TSEA RECORD' )

 dum2d = reshape(snofcs, (/idim,jdim/))
 error = nf90_put_var( ncid, id_sheleg, dum2d, dims_strt, dims_end)
 call netcdf_err(error, 'WRITING SHELEG RECORD' )

 dum2d = reshape(tg3fcs, (/idim,jdim/))
 error = nf90_put_var( ncid, id_tg3, dum2d, dims_strt, dims_end)
 call netcdf_err(error, 'WRITING TG3 RECORD' )

 dum2d = reshape(zorfcs, (/idim,jdim/))
 error = nf90_put_var( ncid, id_zorl, dum2d, dims_strt, dims_end)
 call netcdf_err(error, 'WRITING ZORL RECORD' )

 dum2d = reshape(albfcs(:,1), (/idim,jdim/))
 error = nf90_put_var( ncid, id_alvsf, dum2d, dims_strt, dims_end)
 call netcdf_err(error, 'WRITING ALVSF RECORD' )

 dum2d = reshape(albfcs(:,2), (/idim,jdim/))
 error = nf90_put_var( ncid, id_alvwf, dum2d, dims_strt, dims_end)
 call netcdf_err(error, 'WRITING ALVWF RECORD' )

 dum2d = reshape(albfcs(:,3), (/idim,jdim/))
 error = nf90_put_var( ncid, id_alnsf, dum2d, dims_strt, dims_end)
 call netcdf_err(error, 'WRITING ALNSF RECORD' )

 dum2d = reshape(albfcs(:,4), (/idim,jdim/))
 error = nf90_put_var( ncid, id_alnwf, dum2d, dims_strt, dims_end)
 call netcdf_err(error, 'WRITING ALNWF RECORD' )

 dum2d = reshape(alffcs(:,1), (/idim,jdim/))
 error = nf90_put_var( ncid, id_facsf, dum2d, dims_strt, dims_end)
 call netcdf_err(error, 'WRITING FACSF RECORD' )

 dum2d = reshape(alffcs(:,2), (/idim,jdim/))
 error = nf90_put_var( ncid, id_facwf, dum2d, dims_strt, dims_end)
 call netcdf_err(error, 'WRITING FACWF RECORD' )

 dum2d = reshape(vegfcs, (/idim,jdim/))
 error = nf90_put_var( ncid, id_vfrac, dum2d, dims_strt, dims_end)
 call netcdf_err(error, 'WRITING VFRAC RECORD' )

 dum2d = reshape(cnpfcs, (/idim,jdim/))
 error = nf90_put_var( ncid, id_canopy, dum2d, dims_strt, dims_end)
 call netcdf_err(error, 'WRITING CANOPY RECORD' )

 dum2d = reshape(f10m, (/idim,jdim/))
 error = nf90_put_var( ncid, id_f10m, dum2d, dims_strt, dims_end)
 call netcdf_err(error, 'WRITING F10M RECORD' )

 dum2d = reshape(t2m, (/idim,jdim/))
 error = nf90_put_var( ncid, id_t2m, dum2d, dims_strt, dims_end)
 call netcdf_err(error, 'WRITING T2M RECORD' )

 dum2d = reshape(q2m, (/idim,jdim/))
 error = nf90_put_var( ncid, id_q2m, dum2d, dims_strt, dims_end)
 call netcdf_err(error, 'WRITING Q2M RECORD' )

 dum2d = reshape(vetfcs, (/idim,jdim/))
 error = nf90_put_var( ncid, id_vtype, dum2d, dims_strt, dims_end)
 call netcdf_err(error, 'WRITING VTYPE RECORD' )

 dum2d = reshape(sotfcs, (/idim,jdim/))
 error = nf90_put_var( ncid, id_stype, dum2d, dims_strt, dims_end)
 call netcdf_err(error, 'WRITING STYPE RECORD' )

 dum2d = reshape(ustar, (/idim,jdim/))
 error = nf90_put_var( ncid, id_uustar, dum2d, dims_strt, dims_end)
 call netcdf_err(error, 'WRITING UUSTAR RECORD' )

 dum2d = reshape(fmm, (/idim,jdim/))
 error = nf90_put_var( ncid, id_ffmm, dum2d, dims_strt, dims_end)
 call netcdf_err(error, 'WRITING FFMM RECORD' )

 dum2d = reshape(fhh, (/idim,jdim/))
 error = nf90_put_var( ncid, id_ffhh, dum2d, dims_strt, dims_end)
 call netcdf_err(error, 'WRITING FFHH RECORD' )

 dum2d = reshape(sihfcs, (/idim,jdim/))
 error = nf90_put_var( ncid, id_hice, dum2d, dims_strt, dims_end)
 call netcdf_err(error, 'WRITING HICE RECORD' )

 dum2d = reshape(sicfcs, (/idim,jdim/))
 error = nf90_put_var( ncid, id_fice, dum2d, dims_strt, dims_end)
 call netcdf_err(error, 'WRITING FICE RECORD' )

 dum2d = reshape(sitfcs, (/idim,jdim/))
 error = nf90_put_var( ncid, id_tisfc, dum2d, dims_strt, dims_end)
 call netcdf_err(error, 'WRITING TISFC RECORD' )

 dum2d = reshape(tprcp, (/idim,jdim/))
 error = nf90_put_var( ncid, id_tprcp, dum2d, dims_strt, dims_end)
 call netcdf_err(error, 'WRITING TPRCP RECORD' )

 dum2d = reshape(srflag, (/idim,jdim/))
 error = nf90_put_var( ncid, id_srflag, dum2d, dims_strt, dims_end)
 call netcdf_err(error, 'WRITING SRFLAG RECORD' )

 dum2d = reshape(swdfcs, (/idim,jdim/))
 error = nf90_put_var( ncid, id_snwdph, dum2d, dims_strt, dims_end)
 call netcdf_err(error, 'WRITING SNWDPH RECORD' )

 dum2d = reshape(vmnfcs, (/idim,jdim/))
 error = nf90_put_var( ncid, id_shdmin, dum2d, dims_strt, dims_end)
 call netcdf_err(error, 'WRITING SHDMIN RECORD' )

 dum2d = reshape(vmxfcs, (/idim,jdim/))
 error = nf90_put_var( ncid, id_shdmax, dum2d, dims_strt, dims_end)
 call netcdf_err(error, 'WRITING SHDMAX RECORD' )

 dum2d = reshape(slpfcs, (/idim,jdim/))
 error = nf90_put_var( ncid, id_slope, dum2d, dims_strt, dims_end)
 call netcdf_err(error, 'WRITING SLOPE RECORD' )

 dum2d = reshape(absfcs, (/idim,jdim/))
 error = nf90_put_var( ncid, id_snoalb, dum2d, dims_strt, dims_end)
 call netcdf_err(error, 'WRITING SNOALB RECORD' )

 NSST_WRITE : if (do_nsst) then

   dum2d = reshape(nsst%tref, (/idim,jdim/))
   error = nf90_put_var( ncid, id_tref, dum2d, dims_strt, dims_end)
   call netcdf_err(error, 'WRITING TREF RECORD' )

   dum2d = reshape(nsst%z_c, (/idim,jdim/))
   error = nf90_put_var( ncid, id_z_c, dum2d, dims_strt, dims_end)
   call netcdf_err(error, 'WRITING Z_C RECORD' )

   dum2d = reshape(nsst%c_0, (/idim,jdim/))
   error = nf90_put_var( ncid, id_c_0, dum2d, dims_strt, dims_end)
   call netcdf_err(error, 'WRITING C_0 RECORD' )

   dum2d = reshape(nsst%c_d, (/idim,jdim/))
   error = nf90_put_var( ncid, id_c_d, dum2d, dims_strt, dims_end)
   call netcdf_err(error, 'WRITING C_D RECORD' )

   dum2d = reshape(nsst%w_0, (/idim,jdim/))
   error = nf90_put_var( ncid, id_w_0, dum2d, dims_strt, dims_end)
   call netcdf_err(error, 'WRITING W_0 RECORD' )

   dum2d = reshape(nsst%w_d, (/idim,jdim/))
   error = nf90_put_var( ncid, id_w_d, dum2d, dims_strt, dims_end)
   call netcdf_err(error, 'WRITING W_D RECORD' )

   dum2d = reshape(nsst%xt, (/idim,jdim/))
   error = nf90_put_var( ncid, id_xt, dum2d, dims_strt, dims_end)
   call netcdf_err(error, 'WRITING XT RECORD' )

   dum2d = reshape(nsst%xs, (/idim,jdim/))
   error = nf90_put_var( ncid, id_xs, dum2d, dims_strt, dims_end)
   call netcdf_err(error, 'WRITING XS RECORD' )

   dum2d = reshape(nsst%xu, (/idim,jdim/))
   error = nf90_put_var( ncid, id_xu, dum2d, dims_strt, dims_end)
   call netcdf_err(error, 'WRITING XU RECORD' )

   dum2d = reshape(nsst%xv, (/idim,jdim/))
   error = nf90_put_var( ncid, id_xv, dum2d, dims_strt, dims_end)
   call netcdf_err(error, 'WRITING XV RECORD' )

   dum2d = reshape(nsst%xz, (/idim,jdim/))
   error = nf90_put_var( ncid, id_xz, dum2d, dims_strt, dims_end)
   call netcdf_err(error, 'WRITING XZ RECORD' )

   dum2d = reshape(nsst%zm, (/idim,jdim/))
   error = nf90_put_var( ncid, id_zm, dum2d, dims_strt, dims_end)
   call netcdf_err(error, 'WRITING ZM RECORD' )

   dum2d = reshape(nsst%zm, (/idim,jdim/))
   error = nf90_put_var( ncid, id_zm, dum2d, dims_strt, dims_end)
   call netcdf_err(error, 'WRITING ZM RECORD' )

   dum2d = reshape(nsst%xtts, (/idim,jdim/))
   error = nf90_put_var( ncid, id_xtts, dum2d, dims_strt, dims_end)
   call netcdf_err(error, 'WRITING XTTS RECORD' )

   dum2d = reshape(nsst%xzts, (/idim,jdim/))
   error = nf90_put_var( ncid, id_xzts, dum2d, dims_strt, dims_end)
   call netcdf_err(error, 'WRITING XZTS RECORD' )

   dum2d = reshape(nsst%d_conv, (/idim,jdim/))
   error = nf90_put_var( ncid, id_d_conv, dum2d, dims_strt, dims_end)
   call netcdf_err(error, 'WRITING D_CONV RECORD' )

   dum2d = reshape(nsst%ifd, (/idim,jdim/))
   error = nf90_put_var( ncid, id_ifd, dum2d, dims_strt, dims_end)
   call netcdf_err(error, 'WRITING IFD RECORD' )

   dum2d = reshape(nsst%dt_cool, (/idim,jdim/))
   error = nf90_put_var( ncid, id_dt_cool, dum2d, dims_strt, dims_end)
   call netcdf_err(error, 'WRITING DT_COOL RECORD' )

   dum2d = reshape(nsst%qrain, (/idim,jdim/))
   error = nf90_put_var( ncid, id_qrain, dum2d, dims_strt, dims_end)
   call netcdf_err(error, 'WRITING QRAIN RECORD' )

   dum2d = reshape(nsst%tfinc, (/idim,jdim/))
   error = nf90_put_var( ncid, id_tfinc, dum2d, dims_strt, dims_end)
   call netcdf_err(error, 'WRITING TFINC RECORD' )

 endif NSST_WRITE

 deallocate(dum2d)

 dims4_strt(1:4) = 1
 dims4_end(1) = idim
 dims4_end(2) = jdim
 dims4_end(3) = lsoil
 dims4_end(4) = 1

 allocate(dum3d(idim,jdim,lsoil))

 dum3d = reshape(slcfcs, (/idim,jdim,lsoil/))
 error = nf90_put_var( ncid, id_slc, dum3d, dims4_strt, dims4_end)
 call netcdf_err(error, 'WRITING SLC RECORD' )

 dum3d = reshape(smcfcs, (/idim,jdim,lsoil/))
 error = nf90_put_var( ncid, id_smc, dum3d, dims4_strt, dims4_end)
 call netcdf_err(error, 'WRITING SMC RECORD' )

 dum3d = reshape(stcfcs, (/idim,jdim,lsoil/))
 error = nf90_put_var( ncid, id_stc, dum3d, dims4_strt, dims4_end)
 call netcdf_err(error, 'WRITING STC RECORD' )

 deallocate(dum3d)

 error = nf90_close(ncid)

 end subroutine write_data

 !> Read latitude and longitude for the cubed-sphere tile from the
 !! 'grid' file.  Read the filtered and unfiltered orography from
 !! the 'orography' file.
 !!
 !! @param[in] IDIM 'i' dimension of cubed-sphere tile.
 !! @param[in] JDIM 'j' dimension of cubed-sphere tile.
 !! @param[in] IJDIM Total number of points on the cubed-sphere tile.
 !! @param[out] RLA Latitude on the cubed-sphere tile.
 !! @param[out] RLO Longitude on the cubed-sphere tile.
 !! @param[out] OROG Filtered orography.
 !! @param[out] OROG_UF Unfiltered orography.
 !! @param[out] TILE_NUM Cubed-sphere tile number
 !! @author George Gayno NOAA/EMC
 SUBROUTINE READ_LAT_LON_OROG(RLA,RLO,OROG,OROG_UF,&
                              TILE_NUM,IDIM,JDIM,IJDIM)

 USE MPI

 IMPLICIT NONE

 INTEGER, INTENT(IN)    :: IDIM, JDIM, IJDIM

 CHARACTER(LEN=5), INTENT(OUT) :: TILE_NUM

 REAL, INTENT(OUT)      :: RLA(IJDIM),RLO(IJDIM)
 REAL, INTENT(OUT)      :: OROG(IJDIM),OROG_UF(IJDIM)

 CHARACTER(LEN=50)      :: FNOROG, FNGRID
 CHARACTER(LEN=3)       :: RANKCH

 INTEGER                :: ERROR, NCID, NCID_OROG
 INTEGER                :: I, II, J, JJ, MYRANK
 INTEGER                :: ID_DIM, ID_VAR, NX, NY

 REAL, ALLOCATABLE         :: DUMMY(:,:), GEOLAT(:,:), GEOLON(:,:)
 REAL(KIND=4), ALLOCATABLE :: DUMMY4(:,:)

 CALL MPI_COMM_RANK(MPI_COMM_WORLD, MYRANK, ERROR)

 WRITE(RANKCH, '(I3.3)') (MYRANK+1)

 FNGRID = "./fngrid." // RANKCH

 PRINT*
 PRINT*, "READ FV3 GRID INFO FROM: "//TRIM(FNGRID)

 ERROR=NF90_OPEN(TRIM(FNGRID),NF90_NOWRITE,NCID)
 CALL NETCDF_ERR(ERROR, 'OPENING FILE: '//TRIM(FNGRID) )

 ERROR=NF90_INQ_DIMID(NCID, 'nx', ID_DIM)
 CALL NETCDF_ERR(ERROR, 'ERROR READING NX ID' )

 ERROR=NF90_INQUIRE_DIMENSION(NCID,ID_DIM,LEN=NX)
 CALL NETCDF_ERR(ERROR, 'ERROR READING NX' )

 ERROR=NF90_INQ_DIMID(NCID, 'ny', ID_DIM)
 CALL NETCDF_ERR(ERROR, 'ERROR READING NY ID' )

 ERROR=NF90_INQUIRE_DIMENSION(NCID,ID_DIM,LEN=NY)
 CALL NETCDF_ERR(ERROR, 'ERROR READING NY' )

 IF ((NX/2) /= IDIM .OR. (NY/2) /= JDIM) THEN
   PRINT*,'FATAL ERROR: DIMENSIONS IN FILE: ',(NX/2),(NY/2)
   PRINT*,'DO NOT MATCH GRID DIMENSIONS: ',IDIM,JDIM
   CALL MPI_ABORT(MPI_COMM_WORLD, 130, ERROR)
 ENDIF

 ALLOCATE(GEOLON(NX+1,NY+1))
 ALLOCATE(GEOLAT(NX+1,NY+1))

 ERROR=NF90_INQ_VARID(NCID, 'x', ID_VAR)
 CALL NETCDF_ERR(ERROR, 'ERROR READING X ID' )
 ERROR=NF90_GET_VAR(NCID, ID_VAR, GEOLON)
 CALL NETCDF_ERR(ERROR, 'ERROR READING X RECORD' )

 ERROR=NF90_INQ_VARID(NCID, 'y', ID_VAR)
 CALL NETCDF_ERR(ERROR, 'ERROR READING Y ID' )
 ERROR=NF90_GET_VAR(NCID, ID_VAR, GEOLAT)
 CALL NETCDF_ERR(ERROR, 'ERROR READING Y RECORD' )

 ALLOCATE(DUMMY(IDIM,JDIM))

 DO J = 1, JDIM
   DO I = 1, IDIM
     II = 2*I
     JJ = 2*J
     DUMMY(I,J) = GEOLON(II,JJ)
   ENDDO
 ENDDO

 RLO = RESHAPE(DUMMY, (/IJDIM/))

 DEALLOCATE(GEOLON)

 DO J = 1, JDIM
   DO I = 1, IDIM
     II = 2*I
     JJ = 2*J
     DUMMY(I,J) = GEOLAT(II,JJ)
   ENDDO
 ENDDO

 RLA = RESHAPE(DUMMY, (/IJDIM/))

 DEALLOCATE(GEOLAT, DUMMY)

 ERROR=NF90_INQ_VARID(NCID, 'tile', ID_VAR)
 CALL NETCDF_ERR(ERROR, 'ERROR READING TILE ID' )
 ERROR=NF90_GET_VAR(NCID, ID_VAR, TILE_NUM)
 CALL NETCDF_ERR(ERROR, 'ERROR READING TILE RECORD' )

 ERROR = NF90_CLOSE(NCID)

 FNOROG = "./fnorog." // RANKCH

 PRINT*
 PRINT*, "READ FV3 OROG INFO FROM: "//TRIM(FNOROG)

 ERROR=NF90_OPEN(TRIM(FNOROG),NF90_NOWRITE,NCID_OROG)
 CALL NETCDF_ERR(ERROR, 'OPENING FILE: '//TRIM(FNOROG) )

 ALLOCATE(DUMMY4(IDIM,JDIM))

 ERROR=NF90_INQ_VARID(NCID_OROG, 'orog_raw', ID_VAR)
 CALL NETCDF_ERR(ERROR, 'ERROR READING orog_raw ID' )
 ERROR=NF90_GET_VAR(NCID_OROG, ID_VAR, DUMMY4)
 CALL NETCDF_ERR(ERROR, 'ERROR READING orog_raw RECORD' )
 OROG_UF = RESHAPE(DUMMY4, (/IJDIM/))

 ERROR=NF90_INQ_VARID(NCID_OROG, 'orog_filt', ID_VAR)
 CALL NETCDF_ERR(ERROR, 'ERROR READING orog_filt ID' )
 ERROR=NF90_GET_VAR(NCID_OROG, ID_VAR, DUMMY4)
 CALL NETCDF_ERR(ERROR, 'ERROR READING orog_filt RECORD' )
 OROG = RESHAPE(DUMMY4, (/IJDIM/))

 DEALLOCATE(DUMMY4)

 ERROR = NF90_CLOSE(NCID_OROG)

 END SUBROUTINE READ_LAT_LON_OROG

 !> If a NetCDF call returns an error, print out a user-supplied
 !! message and the NetCDF library message.  Then stop processing.
 !!
 !! @param[in] ERR NetCDF error code.
 !! @param[in] STRING User-defined error message.
 !! @author George Gayno NOAA/EMC
 SUBROUTINE NETCDF_ERR( ERR, STRING )

 USE MPI

 IMPLICIT NONE

 INTEGER, INTENT(IN) :: ERR
 CHARACTER(LEN=*), INTENT(IN) :: STRING
 CHARACTER(LEN=80) :: ERRMSG
 INTEGER :: IRET

 IF( ERR == NF90_NOERR )RETURN
 ERRMSG = NF90_STRERROR(ERR)
 PRINT*,''
 PRINT*,'FATAL ERROR: ', TRIM(STRING), ': ', TRIM(ERRMSG)
 PRINT*,'STOP.'
 CALL MPI_ABORT(MPI_COMM_WORLD, 999, IRET)

 RETURN
 END SUBROUTINE NETCDF_ERR

 !> Read file from the GSI containing the foundation temperature
 !! increments and mask.
 !!
 !! The data is in NetCDF and on a gaussian grid. The grid contains two
 !! extra rows for each pole. The interpolation from gaussian to
 !! native grid assumes no pole points, so these are removed.
 !!
 !! @param[in] GSI_FILE Path/name of the GSI file to be read.
 !! @author George Gayno NOAA/EMC
 SUBROUTINE READ_GSI_DATA(GSI_FILE)

 IMPLICIT NONE

 CHARACTER(LEN=*), INTENT(IN)     :: GSI_FILE

 INTEGER                          :: ERROR, ID_DIM, NCID
 INTEGER                          :: ID_VAR, J

 INTEGER(KIND=1), ALLOCATABLE     :: IDUMMY(:,:)

 REAL(KIND=8), ALLOCATABLE        :: DUMMY(:,:)

 PRINT*
 PRINT*, "READ INPUT GSI DATA FROM: "//TRIM(GSI_FILE)

 ERROR=NF90_OPEN(TRIM(GSI_FILE),NF90_NOWRITE,NCID)
 CALL NETCDF_ERR(ERROR, 'OPENING FILE: '//TRIM(GSI_FILE) )

 ERROR=NF90_INQ_DIMID(NCID, 'latitude', ID_DIM)
 CALL NETCDF_ERR(ERROR, 'READING latitude' )
 ERROR=NF90_INQUIRE_DIMENSION(NCID,ID_DIM,LEN=JDIM_GAUS)
 CALL NETCDF_ERR(ERROR, 'READING latitude' )
 JDIM_GAUS = JDIM_GAUS - 2  ! WILL IGNORE POLE POINTS
 
 ERROR=NF90_INQ_DIMID(NCID, 'longitude', ID_DIM)
 CALL NETCDF_ERR(ERROR, 'READING longitude' )
 ERROR=NF90_INQUIRE_DIMENSION(NCID,ID_DIM,LEN=IDIM_GAUS)
 CALL NETCDF_ERR(ERROR, 'READING longitude' )

 ALLOCATE(DUMMY(IDIM_GAUS,JDIM_GAUS+2))
 ALLOCATE(DTREF_GAUS(IDIM_GAUS,JDIM_GAUS))

 ERROR=NF90_INQ_VARID(NCID, "dtf", ID_VAR)
 CALL NETCDF_ERR(ERROR, 'READING dtf ID' )
 ERROR=NF90_GET_VAR(NCID, ID_VAR, DUMMY)
 CALL NETCDF_ERR(ERROR, 'READING dtf' )

 ALLOCATE(IDUMMY(IDIM_GAUS,JDIM_GAUS+2))
 ALLOCATE(SLMSK_GAUS(IDIM_GAUS,JDIM_GAUS))

 ERROR=NF90_INQ_VARID(NCID, "msk", ID_VAR)
 CALL NETCDF_ERR(ERROR, 'READING msk ID' )
 ERROR=NF90_GET_VAR(NCID, ID_VAR, IDUMMY)
 CALL NETCDF_ERR(ERROR, 'READING msk' )

! REMOVE POLE POINTS.

 DO J = 1, JDIM_GAUS
   SLMSK_GAUS(:,J) = IDUMMY(:,J+1)
   DTREF_GAUS(:,J) = DUMMY(:,J+1)
 ENDDO

 DEALLOCATE(DUMMY)
 DEALLOCATE(IDUMMY)

 ERROR = NF90_CLOSE(NCID)

 END SUBROUTINE READ_GSI_DATA

 !> Read the first guess surface records and nsst records (if
 !! selected) for a single cubed-sphere tile.
 !!
 !! @param[in] LSOIL Number of soil layers.
 !! @param[in] LENSFC Total number of points on a tile.
 !! @param[in] DO_NSST When true, nsst fields are read.
 !! @param[out] TSFFCS Skin Temperature.
 !! @param[out] SMCFCS Total volumetric soil moisture.
 !! @param[out] SNOFCS Liquid-equivalent snow depth.
 !! @param[out] STCFCS Soil temperature.
 !! @param[out] TG3FCS Soil substrate temperature.
 !! @param[out] ZORFCS Roughness length.
 !! @param[out] CVFCS Cloud cover.
 !! @param[out] CVBFCS Cloud base.
 !! @param[out] CVTFCS Cloud top.
 !! @param[out] ALBFCS Snow-free albedo.
 !! @param[out] SLIFCS Land-sea mask including ice flag.
 !! @param[out] VEGFCS Vegetation greenness.
 !! @param[out] CNPFCS Plant canopy moisture content.
 !! @param[out] F10M log((z0+10)/z0). See model routine sfc_diff.f for details.
 !! @param[out] VETFCS Vegetation type.
 !! @param[out] SOTFCS Soil type.
 !! @param[out] ALFFCS Fractional coverage for strong/weak zenith angle
 !! dependent albedo.
 !! @param[out] USTAR Friction velocity.
 !! @param[out] FMM log((z0+z1)/z0). See model routine sfc_diff.f for details.
 !! @param[out] FHH log((ztmax+z1)/ztmax). See model routine sfc_diff.f for
 !! details.
 !! @param[out] SIHFCS Sea ice depth.
 !! @param[out] SICFCS Sea ice concentration.
 !! @param[out] SITFCS Sea ice temperature.
 !! @param[out] TPRCP Precipitation.
 !! @param[out] SRFLAG Snow/rain flag.
 !! @param[out] SWDFCS Physical snow depth.
 !! @param[out] VMNFCS Minimum vegetation greenness.
 !! @param[out] VMXFCS Maximum vegetation greenness.
 !! @param[out] SLCFCS Liquid portion of volumetric soil moisture.
 !! @param[out] SLPFCS Slope type.
 !! @param[out] ABSFCS Maximum snow albedo.
 !! @param[out] T2M Two-meter air temperature.
 !! @param[out] Q2M Two-meter specific humidity.
 !! @param[out] SLMASK Land-sea mask without ice flag.
 !! @param[out] ZSOIL Soil layer thickness.
 !! @param[out] NSST Data structure containing nsst fields.
 !! @author George Gayno NOAA/EMC
 SUBROUTINE READ_DATA(TSFFCS,SMCFCS,SNOFCS,STCFCS, &
                      TG3FCS,ZORFCS, &
                      CVFCS,CVBFCS,CVTFCS,ALBFCS, &
                      SLIFCS,VEGFCS,CNPFCS,F10M, &
                      VETFCS,SOTFCS,ALFFCS, &
                      USTAR,FMM,FHH, &
                      SIHFCS,SICFCS,SITFCS, &
                      TPRCP,SRFLAG,SWDFCS,  &
                      VMNFCS,VMXFCS,SLCFCS, &
                      SLPFCS,ABSFCS,T2M,Q2M,SLMASK, &
                      ZSOIL,LSOIL,LENSFC,DO_NSST,NSST)
 USE MPI

 IMPLICIT NONE

 INTEGER, INTENT(IN)       :: LSOIL, LENSFC

 LOGICAL, INTENT(IN)       :: DO_NSST

 REAL, INTENT(OUT)         :: CVFCS(LENSFC), CVBFCS(LENSFC)
 REAL, INTENT(OUT)         :: CVTFCS(LENSFC), ALBFCS(LENSFC,4)
 REAL, INTENT(OUT)         :: SLIFCS(LENSFC), CNPFCS(LENSFC)
 REAL, INTENT(OUT)         :: VEGFCS(LENSFC), F10M(LENSFC)
 REAL, INTENT(OUT)         :: VETFCS(LENSFC), SOTFCS(LENSFC)
 REAL, INTENT(OUT)         :: TSFFCS(LENSFC), SNOFCS(LENSFC)
 REAL, INTENT(OUT)         :: TG3FCS(LENSFC), ZORFCS(LENSFC)
 REAL, INTENT(OUT)         :: ALFFCS(LENSFC,2), USTAR(LENSFC)
 REAL, INTENT(OUT)         :: FMM(LENSFC), FHH(LENSFC)
 REAL, INTENT(OUT)         :: SIHFCS(LENSFC), SICFCS(LENSFC)
 REAL, INTENT(OUT)         :: SITFCS(LENSFC), TPRCP(LENSFC)
 REAL, INTENT(OUT)         :: SRFLAG(LENSFC), SWDFCS(LENSFC)
 REAL, INTENT(OUT)         :: VMNFCS(LENSFC), VMXFCS(LENSFC)
 REAL, INTENT(OUT)         :: SLPFCS(LENSFC), ABSFCS(LENSFC)
 REAL, INTENT(OUT)         :: T2M(LENSFC), Q2M(LENSFC), SLMASK(LENSFC)
 REAL, INTENT(OUT)         :: SLCFCS(LENSFC,LSOIL)
 REAL, INTENT(OUT)         :: SMCFCS(LENSFC,LSOIL)
 REAL, INTENT(OUT)         :: STCFCS(LENSFC,LSOIL)
 REAL(KIND=4), INTENT(OUT) :: ZSOIL(LSOIL)

 TYPE(NSST_DATA)           :: NSST

 CHARACTER(LEN=50)         :: FNBGSI
 CHARACTER(LEN=3)          :: RANKCH

 INTEGER                   :: ERROR, NCID, MYRANK
 INTEGER                   :: IDIM, JDIM, ID_DIM
 INTEGER                   :: ID_VAR, IERR

 REAL(KIND=8), ALLOCATABLE :: DUMMY(:,:), DUMMY3D(:,:,:)

 CALL MPI_COMM_RANK(MPI_COMM_WORLD, MYRANK, ERROR)

 WRITE(RANKCH, '(I3.3)') (MYRANK+1)

 FNBGSI = "./fnbgsi." // RANKCH

 PRINT*
 PRINT*, "READ INPUT SFC DATA FROM: "//TRIM(FNBGSI)

 ERROR=NF90_OPEN(TRIM(FNBGSI),NF90_NOWRITE,NCID)
 CALL NETCDF_ERR(ERROR, 'OPENING FILE: '//TRIM(FNBGSI) )

 ERROR=NF90_INQ_DIMID(NCID, 'xaxis_1', ID_DIM)
 CALL NETCDF_ERR(ERROR, 'READING xaxis_1' )
 ERROR=NF90_INQUIRE_DIMENSION(NCID,ID_DIM,LEN=IDIM)
 CALL NETCDF_ERR(ERROR, 'READING xaxis_1' )

 ERROR=NF90_INQ_DIMID(NCID, 'yaxis_1', ID_DIM)
 CALL NETCDF_ERR(ERROR, 'READING yaxis_1' )
 ERROR=NF90_INQUIRE_DIMENSION(NCID,ID_DIM,LEN=JDIM)
 CALL NETCDF_ERR(ERROR, 'READING yaxis_1' )

 IF ((IDIM*JDIM) /= LENSFC) THEN
   PRINT*,'FATAL ERROR: DIMENSIONS WRONG.'
   CALL MPI_ABORT(MPI_COMM_WORLD, 88, IERR)
 ENDIF

 ALLOCATE(DUMMY(IDIM,JDIM))

 ERROR=NF90_INQ_VARID(NCID, "tsea", ID_VAR)
 CALL NETCDF_ERR(ERROR, 'READING tsea ID' )
 ERROR=NF90_GET_VAR(NCID, ID_VAR, dummy)
 CALL NETCDF_ERR(ERROR, 'READING tsea' )
 TSFFCS = RESHAPE(DUMMY, (/LENSFC/))

 ERROR=NF90_INQ_VARID(NCID, "sheleg", ID_VAR)
 CALL NETCDF_ERR(ERROR, 'READING sheleg ID' )
 ERROR=NF90_GET_VAR(NCID, ID_VAR, dummy)
 CALL NETCDF_ERR(ERROR, 'READING sheleg' )
 SNOFCS = RESHAPE(DUMMY, (/LENSFC/))

 ERROR=NF90_INQ_VARID(NCID, "tg3", ID_VAR)
 CALL NETCDF_ERR(ERROR, 'READING tg3 ID' )
 ERROR=NF90_GET_VAR(NCID, ID_VAR, dummy)
 CALL NETCDF_ERR(ERROR, 'READING tg3' )
 TG3FCS = RESHAPE(DUMMY, (/LENSFC/))

 ERROR=NF90_INQ_VARID(NCID, "zorl", ID_VAR)
 CALL NETCDF_ERR(ERROR, 'READING zorl ID' )
 ERROR=NF90_GET_VAR(NCID, ID_VAR, dummy)
 CALL NETCDF_ERR(ERROR, 'READING zorl' )
 ZORFCS = RESHAPE(DUMMY, (/LENSFC/))

 ERROR=NF90_INQ_VARID(NCID, "alvsf", ID_VAR)
 CALL NETCDF_ERR(ERROR, 'READING alvsf ID' )
 ERROR=NF90_GET_VAR(NCID, ID_VAR, dummy)
 CALL NETCDF_ERR(ERROR, 'READING alvsf' )
 ALBFCS(:,1) = RESHAPE(DUMMY, (/LENSFC/))

 ERROR=NF90_INQ_VARID(NCID, "alvwf", ID_VAR)
 CALL NETCDF_ERR(ERROR, 'READING alvwf ID' )
 ERROR=NF90_GET_VAR(NCID, ID_VAR, dummy)
 CALL NETCDF_ERR(ERROR, 'READING alvwf' )
 ALBFCS(:,2) = RESHAPE(DUMMY, (/LENSFC/))

 ERROR=NF90_INQ_VARID(NCID, "alnsf", ID_VAR)
 CALL NETCDF_ERR(ERROR, 'READING alnsf ID' )
 ERROR=NF90_GET_VAR(NCID, ID_VAR, dummy)
 CALL NETCDF_ERR(ERROR, 'READING alnsf' )
 ALBFCS(:,3) = RESHAPE(DUMMY, (/LENSFC/))

 ERROR=NF90_INQ_VARID(NCID, "alnwf", ID_VAR)
 CALL NETCDF_ERR(ERROR, 'READING alnwf ID' )
 ERROR=NF90_GET_VAR(NCID, ID_VAR, dummy)
 CALL NETCDF_ERR(ERROR, 'READING alnwf' )
 ALBFCS(:,4) = RESHAPE(DUMMY, (/LENSFC/))
  
 ERROR=NF90_INQ_VARID(NCID, "slmsk", ID_VAR)
 CALL NETCDF_ERR(ERROR, 'READING slmsk ID' )
 ERROR=NF90_GET_VAR(NCID, ID_VAR, dummy)
 CALL NETCDF_ERR(ERROR, 'READING slmsk' )
 SLIFCS = RESHAPE(DUMMY, (/LENSFC/))
 SLMASK = SLIFCS
 WHERE (SLMASK > 1.5) SLMASK=0.0  ! remove sea ice
  
 ERROR=NF90_INQ_VARID(NCID, "canopy", ID_VAR)
 CALL NETCDF_ERR(ERROR, 'READING canopy ID' )
 ERROR=NF90_GET_VAR(NCID, ID_VAR, dummy)
 CALL NETCDF_ERR(ERROR, 'READING canopy' )
 CNPFCS = RESHAPE(DUMMY, (/LENSFC/))
  
 ERROR=NF90_INQ_VARID(NCID, "vfrac", ID_VAR)
 CALL NETCDF_ERR(ERROR, 'READING vfrac ID' )
 ERROR=NF90_GET_VAR(NCID, ID_VAR, dummy)
 CALL NETCDF_ERR(ERROR, 'READING vfrac' )
 VEGFCS = RESHAPE(DUMMY, (/LENSFC/))
  
 ERROR=NF90_INQ_VARID(NCID, "f10m", ID_VAR)
 CALL NETCDF_ERR(ERROR, 'READING f10m ID' )
 ERROR=NF90_GET_VAR(NCID, ID_VAR, dummy)
 CALL NETCDF_ERR(ERROR, 'READING f10m' )
 F10M = RESHAPE(DUMMY, (/LENSFC/))
  
 ERROR=NF90_INQ_VARID(NCID, "vtype", ID_VAR)
 CALL NETCDF_ERR(ERROR, 'READING vtype ID' )
 ERROR=NF90_GET_VAR(NCID, ID_VAR, dummy)
 CALL NETCDF_ERR(ERROR, 'READING vtype' )
 VETFCS = RESHAPE(DUMMY, (/LENSFC/))
  
 ERROR=NF90_INQ_VARID(NCID, "stype", ID_VAR)
 CALL NETCDF_ERR(ERROR, 'READING stype ID' )
 ERROR=NF90_GET_VAR(NCID, ID_VAR, dummy)
 CALL NETCDF_ERR(ERROR, 'READING stype' )
 SOTFCS = RESHAPE(DUMMY, (/LENSFC/))
  
 ERROR=NF90_INQ_VARID(NCID, "facsf", ID_VAR)
 CALL NETCDF_ERR(ERROR, 'READING facsf ID' )
 ERROR=NF90_GET_VAR(NCID, ID_VAR, dummy)
 CALL NETCDF_ERR(ERROR, 'READING facsf' )
 ALFFCS(:,1) = RESHAPE(DUMMY, (/LENSFC/))
  
 ERROR=NF90_INQ_VARID(NCID, "facwf", ID_VAR)
 CALL NETCDF_ERR(ERROR, 'READING facwf ID' )
 ERROR=NF90_GET_VAR(NCID, ID_VAR, dummy)
 CALL NETCDF_ERR(ERROR, 'READING facwf' )
 ALFFCS(:,2) = RESHAPE(DUMMY, (/LENSFC/))
  
 ERROR=NF90_INQ_VARID(NCID, "uustar", ID_VAR)
 CALL NETCDF_ERR(ERROR, 'READING uustar ID' )
 ERROR=NF90_GET_VAR(NCID, ID_VAR, dummy)
 CALL NETCDF_ERR(ERROR, 'READING uustar' )
 USTAR = RESHAPE(DUMMY, (/LENSFC/))
  
 ERROR=NF90_INQ_VARID(NCID, "ffmm", ID_VAR)
 CALL NETCDF_ERR(ERROR, 'READING ffmm ID' )
 ERROR=NF90_GET_VAR(NCID, ID_VAR, dummy)
 CALL NETCDF_ERR(ERROR, 'READING ffmm' )
 FMM = RESHAPE(DUMMY, (/LENSFC/))
  
 ERROR=NF90_INQ_VARID(NCID, "ffhh", ID_VAR)
 CALL NETCDF_ERR(ERROR, 'READING ffhh ID' )
 ERROR=NF90_GET_VAR(NCID, ID_VAR, dummy)
 CALL NETCDF_ERR(ERROR, 'READING ffhh' )
 FHH = RESHAPE(DUMMY, (/LENSFC/))
  
 ERROR=NF90_INQ_VARID(NCID, "hice", ID_VAR)
 CALL NETCDF_ERR(ERROR, 'READING hice ID' )
 ERROR=NF90_GET_VAR(NCID, ID_VAR, dummy)
 CALL NETCDF_ERR(ERROR, 'READING hice' )
 SIHFCS = RESHAPE(DUMMY, (/LENSFC/))
  
 ERROR=NF90_INQ_VARID(NCID, "fice", ID_VAR)
 CALL NETCDF_ERR(ERROR, 'READING fice ID' )
 ERROR=NF90_GET_VAR(NCID, ID_VAR, dummy)
 CALL NETCDF_ERR(ERROR, 'READING fice' )
 SICFCS = RESHAPE(DUMMY, (/LENSFC/))
  
 ERROR=NF90_INQ_VARID(NCID, "tisfc", ID_VAR)
 CALL NETCDF_ERR(ERROR, 'READING tisfc ID' )
 ERROR=NF90_GET_VAR(NCID, ID_VAR, dummy)
 CALL NETCDF_ERR(ERROR, 'READING tisfc' )
 SITFCS = RESHAPE(DUMMY, (/LENSFC/))
  
 ERROR=NF90_INQ_VARID(NCID, "tprcp", ID_VAR)
 CALL NETCDF_ERR(ERROR, 'READING tprcp ID' )
 ERROR=NF90_GET_VAR(NCID, ID_VAR, dummy)
 CALL NETCDF_ERR(ERROR, 'READING tprcp' )
 TPRCP = RESHAPE(DUMMY, (/LENSFC/))
  
 ERROR=NF90_INQ_VARID(NCID, "srflag", ID_VAR)
 CALL NETCDF_ERR(ERROR, 'READING srflag ID' )
 ERROR=NF90_GET_VAR(NCID, ID_VAR, dummy)
 CALL NETCDF_ERR(ERROR, 'READING srflag' )
 SRFLAG = RESHAPE(DUMMY, (/LENSFC/))
  
 ERROR=NF90_INQ_VARID(NCID, "snwdph", ID_VAR)
 CALL NETCDF_ERR(ERROR, 'READING snwdph ID' )
 ERROR=NF90_GET_VAR(NCID, ID_VAR, dummy)
 CALL NETCDF_ERR(ERROR, 'READING snwdph' )
 SWDFCS = RESHAPE(DUMMY, (/LENSFC/))
  
 ERROR=NF90_INQ_VARID(NCID, "shdmin", ID_VAR)
 CALL NETCDF_ERR(ERROR, 'READING shdmin ID' )
 ERROR=NF90_GET_VAR(NCID, ID_VAR, dummy)
 CALL NETCDF_ERR(ERROR, 'READING shdmin' )
 VMNFCS = RESHAPE(DUMMY, (/LENSFC/))
  
 ERROR=NF90_INQ_VARID(NCID, "shdmax", ID_VAR)
 CALL NETCDF_ERR(ERROR, 'READING shdmax ID' )
 ERROR=NF90_GET_VAR(NCID, ID_VAR, dummy)
 CALL NETCDF_ERR(ERROR, 'READING shdmax' )
 VMXFCS = RESHAPE(DUMMY, (/LENSFC/))
  
 ERROR=NF90_INQ_VARID(NCID, "slope", ID_VAR)
 CALL NETCDF_ERR(ERROR, 'READING slope ID' )
 ERROR=NF90_GET_VAR(NCID, ID_VAR, dummy)
 CALL NETCDF_ERR(ERROR, 'READING slope' )
 SLPFCS = RESHAPE(DUMMY, (/LENSFC/))
  
 ERROR=NF90_INQ_VARID(NCID, "snoalb", ID_VAR)
 CALL NETCDF_ERR(ERROR, 'READING snoalb ID' )
 ERROR=NF90_GET_VAR(NCID, ID_VAR, dummy)
 CALL NETCDF_ERR(ERROR, 'READING snoalb' )
 ABSFCS = RESHAPE(DUMMY, (/LENSFC/))
  
 ERROR=NF90_INQ_VARID(NCID, "t2m", ID_VAR)
 CALL NETCDF_ERR(ERROR, 'READING t2m ID' )
 ERROR=NF90_GET_VAR(NCID, ID_VAR, dummy)
 CALL NETCDF_ERR(ERROR, 'READING t2m' )
 T2M = RESHAPE(DUMMY, (/LENSFC/))
  
 ERROR=NF90_INQ_VARID(NCID, "q2m", ID_VAR)
 CALL NETCDF_ERR(ERROR, 'READING q2m ID' )
 ERROR=NF90_GET_VAR(NCID, ID_VAR, dummy)
 CALL NETCDF_ERR(ERROR, 'READING q2m' )
 Q2M = RESHAPE(DUMMY, (/LENSFC/))
  
 NSST_READ : IF(DO_NSST) THEN

   PRINT*
   PRINT*,"WILL READ NSST RECORDS."

   ERROR=NF90_INQ_VARID(NCID, "c_0", ID_VAR)
   CALL NETCDF_ERR(ERROR, 'READING c_0 ID' )
   ERROR=NF90_GET_VAR(NCID, ID_VAR, dummy)
   CALL NETCDF_ERR(ERROR, 'READING c_0' )
   NSST%C_0 = RESHAPE(DUMMY, (/LENSFC/))

   ERROR=NF90_INQ_VARID(NCID, "c_d", ID_VAR)
   CALL NETCDF_ERR(ERROR, 'READING c_d ID' )
   ERROR=NF90_GET_VAR(NCID, ID_VAR, dummy)
   CALL NETCDF_ERR(ERROR, 'READING c_d' )
   NSST%C_D = RESHAPE(DUMMY, (/LENSFC/))

   ERROR=NF90_INQ_VARID(NCID, "d_conv", ID_VAR)
   CALL NETCDF_ERR(ERROR, 'READING d_conv ID' )
   ERROR=NF90_GET_VAR(NCID, ID_VAR, dummy)
   CALL NETCDF_ERR(ERROR, 'READING d_conv' )
   NSST%D_CONV = RESHAPE(DUMMY, (/LENSFC/))

   ERROR=NF90_INQ_VARID(NCID, "dt_cool", ID_VAR)
   CALL NETCDF_ERR(ERROR, 'READING dt_cool ID' )
   ERROR=NF90_GET_VAR(NCID, ID_VAR, dummy)
   CALL NETCDF_ERR(ERROR, 'READING dt_cool' )
   NSST%DT_COOL = RESHAPE(DUMMY, (/LENSFC/))

   ERROR=NF90_INQ_VARID(NCID, "ifd", ID_VAR)
   CALL NETCDF_ERR(ERROR, 'READING ifd ID' )
   ERROR=NF90_GET_VAR(NCID, ID_VAR, dummy)
   CALL NETCDF_ERR(ERROR, 'READING ifd' )
   NSST%IFD = RESHAPE(DUMMY, (/LENSFC/))

   ERROR=NF90_INQ_VARID(NCID, "qrain", ID_VAR)
   CALL NETCDF_ERR(ERROR, 'READING qrain ID' )
   ERROR=NF90_GET_VAR(NCID, ID_VAR, dummy)
   CALL NETCDF_ERR(ERROR, 'READING qrain' )
   NSST%QRAIN = RESHAPE(DUMMY, (/LENSFC/))

   ERROR=NF90_INQ_VARID(NCID, "tref", ID_VAR)
   CALL NETCDF_ERR(ERROR, 'READING tref ID' )
   ERROR=NF90_GET_VAR(NCID, ID_VAR, dummy)
   CALL NETCDF_ERR(ERROR, 'READING tref' )
   NSST%TREF = RESHAPE(DUMMY, (/LENSFC/))

   ERROR=NF90_INQ_VARID(NCID, "w_0", ID_VAR)
   CALL NETCDF_ERR(ERROR, 'READING w_0 ID' )
   ERROR=NF90_GET_VAR(NCID, ID_VAR, dummy)
   CALL NETCDF_ERR(ERROR, 'READING w_0' )
   NSST%W_0 = RESHAPE(DUMMY, (/LENSFC/))

   ERROR=NF90_INQ_VARID(NCID, "w_d", ID_VAR)
   CALL NETCDF_ERR(ERROR, 'READING w_d ID' )
   ERROR=NF90_GET_VAR(NCID, ID_VAR, dummy)
   CALL NETCDF_ERR(ERROR, 'READING w_d' )
   NSST%W_D = RESHAPE(DUMMY, (/LENSFC/))

   ERROR=NF90_INQ_VARID(NCID, "xs", ID_VAR)
   CALL NETCDF_ERR(ERROR, 'READING xs ID' )
   ERROR=NF90_GET_VAR(NCID, ID_VAR, dummy)
   CALL NETCDF_ERR(ERROR, 'READING xs' )
   NSST%XS = RESHAPE(DUMMY, (/LENSFC/))

   ERROR=NF90_INQ_VARID(NCID, "xt", ID_VAR)
   CALL NETCDF_ERR(ERROR, 'READING xt ID' )
   ERROR=NF90_GET_VAR(NCID, ID_VAR, dummy)
   CALL NETCDF_ERR(ERROR, 'READING xt' )
   NSST%XT = RESHAPE(DUMMY, (/LENSFC/))

   ERROR=NF90_INQ_VARID(NCID, "xtts", ID_VAR)
   CALL NETCDF_ERR(ERROR, 'READING xtts ID' )
   ERROR=NF90_GET_VAR(NCID, ID_VAR, dummy)
   CALL NETCDF_ERR(ERROR, 'READING xtts' )
   NSST%XTTS = RESHAPE(DUMMY, (/LENSFC/))

   ERROR=NF90_INQ_VARID(NCID, "xu", ID_VAR)
   CALL NETCDF_ERR(ERROR, 'READING xu ID' )
   ERROR=NF90_GET_VAR(NCID, ID_VAR, dummy)
   CALL NETCDF_ERR(ERROR, 'READING xu' )
   NSST%XU = RESHAPE(DUMMY, (/LENSFC/))

   ERROR=NF90_INQ_VARID(NCID, "xv", ID_VAR)
   CALL NETCDF_ERR(ERROR, 'READING xv ID' )
   ERROR=NF90_GET_VAR(NCID, ID_VAR, dummy)
   CALL NETCDF_ERR(ERROR, 'READING xv' )
   NSST%XV = RESHAPE(DUMMY, (/LENSFC/))

   ERROR=NF90_INQ_VARID(NCID, "xz", ID_VAR)
   CALL NETCDF_ERR(ERROR, 'READING xz ID' )
   ERROR=NF90_GET_VAR(NCID, ID_VAR, dummy)
   CALL NETCDF_ERR(ERROR, 'READING xz' )
   NSST%XZ = RESHAPE(DUMMY, (/LENSFC/))

   ERROR=NF90_INQ_VARID(NCID, "xzts", ID_VAR)
   CALL NETCDF_ERR(ERROR, 'READING xzts ID' )
   ERROR=NF90_GET_VAR(NCID, ID_VAR, dummy)
   CALL NETCDF_ERR(ERROR, 'READING xzts' )
   NSST%XZTS = RESHAPE(DUMMY, (/LENSFC/))

   ERROR=NF90_INQ_VARID(NCID, "z_c", ID_VAR)
   CALL NETCDF_ERR(ERROR, 'READING z_c ID' )
   ERROR=NF90_GET_VAR(NCID, ID_VAR, dummy)
   CALL NETCDF_ERR(ERROR, 'READING z_c' )
   NSST%Z_C = RESHAPE(DUMMY, (/LENSFC/))

   ERROR=NF90_INQ_VARID(NCID, "zm", ID_VAR)
   CALL NETCDF_ERR(ERROR, 'READING zm ID' )
   ERROR=NF90_GET_VAR(NCID, ID_VAR, dummy)
   CALL NETCDF_ERR(ERROR, 'READING zm' )
   NSST%ZM = RESHAPE(DUMMY, (/LENSFC/))

 END IF NSST_READ

 DEALLOCATE(DUMMY)

 ALLOCATE(DUMMY3D(IDIM,JDIM,LSOIL))

 ERROR=NF90_INQ_VARID(NCID, "smc", ID_VAR)
 CALL NETCDF_ERR(ERROR, 'READING smc ID' )
 ERROR=NF90_GET_VAR(NCID, ID_VAR, dummy3d)
 CALL NETCDF_ERR(ERROR, 'READING smc' )
 SMCFCS = RESHAPE(DUMMY3D, (/LENSFC,LSOIL/))

 ERROR=NF90_INQ_VARID(NCID, "slc", ID_VAR)
 CALL NETCDF_ERR(ERROR, 'READING slc ID' )
 ERROR=NF90_GET_VAR(NCID, ID_VAR, dummy3d)
 CALL NETCDF_ERR(ERROR, 'READING slc' )
 SLCFCS = RESHAPE(DUMMY3D, (/LENSFC,LSOIL/))

 ERROR=NF90_INQ_VARID(NCID, "stc", ID_VAR)
 CALL NETCDF_ERR(ERROR, 'READING stc ID' )
 ERROR=NF90_GET_VAR(NCID, ID_VAR, dummy3d)
 CALL NETCDF_ERR(ERROR, 'READING stc' )
 STCFCS = RESHAPE(DUMMY3D, (/LENSFC,LSOIL/))

 DEALLOCATE(DUMMY3D)

! cloud fields not in warm restart files.  set to zero?

 CVFCS = 0.0
 CVTFCS = 0.0
 CVBFCS = 0.0

! soil layer thicknesses not in warm restart files.  hardwire
! for now.

 ZSOIL(1) = -0.1
 ZSOIL(2) = -0.4
 ZSOIL(3) = -1.0
 ZSOIL(4) = -2.0

 ERROR = NF90_CLOSE(NCID)

 END SUBROUTINE READ_DATA
 
<<<<<<< HEAD
subroutine read_tf_clim_grb(file_sst,sst,rlats_sst,rlons_sst,mlat_sst,mlon_sst,mon)

!                .      .    .                                       .
! abstrac:    read_tf_clim_grb :  read grib1 sst analysis
!   prgmmr: xu li            org: np23                date: 2019-03-13
!
! abstract: read sst analysis (grib format) and save it as expanded and transposed array
!
!     subroutine rdgrbsst must be compiled with the ncep w3 library
!     and the bacio library.
!
!
! program history log:
!
!   input argument list:
!     file_sst - file name of grib sst file
!     mon      - month number
!     mlat_sst,mlon_sst
!   output:
!     rlats_sst
!     rlons_sst
!     sst
!
!   argument list defined by this reading:
!     sst - sst field
!     note: (1) the data is stored from north to south originally in grib format,
!             but is stored from south to north with this reading routine
!     nlat_sst  - latitudinal dimension of sst
!     nlon_sst  - longitudinal dimension of sst
!     xsst0 - latitude of origin
!     ysst0 - longitude of origin
!     dres  - lat/lon increment
!
!     call subs: getgbh, getgb
!
! attributes:
!   language: f90
!
!$$$
  implicit none

  include "mpif.h"
=======
 !> Read a GRIB1 sst climatological analysis file.
 !!
 !! Read the sst analysis and save it as an expanded and
 !! transposed array.
 !!
 !! @note The data is stored from north to south, but this 
 !! routine flips the poles. 
 !!   
 !! @param[in] file_sst File name of the sst file.
 !! @param[in] mlat_sst 'j' dimension of the sst data.
 !! @param[in] mlon_sst 'i' dimension of the sst data.
 !! @param[in] mon The month of the year.
 !! @param[out] sst The sst analysis data.
 !! @param[out] rlats_sst The latitudes of the sst data points.
 !! @param[out] rlons_sst The longitudes of the sst data points.
 !! @author Xu Li NOAA/EMC @date 2019-03-13
subroutine read_tf_clim_grb(file_sst,sst,rlats_sst,rlons_sst,mlat_sst,mlon_sst,mon)

  use mpi

  implicit none
>>>>>>> 26f1c3d9

! declare passed variables and arrays
  character(*)                       , intent(in   ) :: file_sst
  integer                            , intent(in   ) :: mon,mlat_sst,mlon_sst
  real, dimension(mlat_sst)          , intent(  out) :: rlats_sst
  real, dimension(mlon_sst)          , intent(  out) :: rlons_sst
  real, dimension(mlon_sst,mlat_sst) , intent(  out) :: sst

! declare local parameters
  integer,parameter:: lu_sst = 21   ! fortran unit number of grib sst file
  real, parameter :: deg2rad = 3.141593/180.0

! declare local variables and arrays
  logical(1), allocatable, dimension(:)    ::  lb

<<<<<<< HEAD
  integer :: nlat_sst,nlon_sst
  integer :: iret,ni,nj
  integer :: mscan,kb1
=======
  integer :: nlat_sst !< Latitudinal dimension of the sst data.
  integer :: nlon_sst !< Longitudinal dimension of the sst data.
  integer :: iret,ni,nj
  integer :: mscan,kb1,ierr
>>>>>>> 26f1c3d9
  integer :: jincdir,i,iincdir,kb2,kb3,kf,kg,k,j,jf
  integer, dimension(22):: jgds,kgds
  integer, dimension(25):: jpds,kpds

<<<<<<< HEAD
  real :: xsst0,ysst0,dres
=======
  real :: xsst0 !< Latitude of the origin.
  real :: ysst0 !< Longitude of the origin.
  real :: dres  !< Latitude/longitude increment.
>>>>>>> 26f1c3d9
  real, allocatable, dimension(:) :: f
  
!************+******************************************************************************
!
! open sst analysis file (grib)
  write(*,*) ' sstclm : ',file_sst
  call baopenr(lu_sst,trim(file_sst),iret)
  if (iret /= 0 ) then
<<<<<<< HEAD
     write(6,*)'read_tf_clm_grb:  ***error*** opening sst file'
     CALL MPI_ABORT(MPI_COMM_WORLD, 111)
=======
     write(6,*)'FATAL ERROR in read_tf_clm_grb: error opening sst file.'
     CALL MPI_ABORT(MPI_COMM_WORLD, 111, ierr)
>>>>>>> 26f1c3d9
  endif

! define sst variables for read
  j=-1
  jpds=-1
  jgds=-1
  jpds(5)=11        ! sst variable
  jpds(6)=1         ! surface
  jpds(9) = mon
  call getgbh(lu_sst,0,j,jpds,jgds,kg,kf,k,kpds,kgds,iret)

  nlat_sst = kgds(3)   ! number points on longitude circle (360)
  nlon_sst = kgds(2)   ! number points on latitude circle (720)

! write(*,*) 'nlat_sst, nlon_sst, mon : ',nlat_sst, nlon_sst, mon
! write(*,*) 'mlat_sst, mlon_sst : ',mlat_sst, mlon_sst

! allocate arrays
  allocate(lb(nlat_sst*nlon_sst))
  allocate(f(nlat_sst*nlon_sst))
  jf=nlat_sst*nlon_sst

! read in the analysis
  call getgb(lu_sst,0,jf,j,jpds,jgds,kf,k,kpds,kgds,lb,f,iret)
  if (iret /= 0) then
<<<<<<< HEAD
     write(6,*)'read_tf_clm_grb:  ***error*** reading sst analysis data record'
     deallocate(lb,f)
     CALL MPI_ABORT(MPI_COMM_WORLD, 111)
  endif

  if ( (nlat_sst /= mlat_sst) .or. (nlon_sst /= mlon_sst) ) then
     write(6,*)'read_rtg_org:  inconsistent dimensions.  mlat_sst,mlon_sst=',&
          mlat_sst,mlon_sst,' -versus- nlat_sst,nlon_sst=',nlat_sst,nlon_sst
     deallocate(lb,f)
     CALL MPI_ABORT(MPI_COMM_WORLD, 111)
=======
     write(6,*)'FATAL ERROR in read_tf_clm_grb: error reading sst analysis data record.'
     deallocate(lb,f)
     CALL MPI_ABORT(MPI_COMM_WORLD, 111, ierr)
  endif

  if ( (nlat_sst /= mlat_sst) .or. (nlon_sst /= mlon_sst) ) then
     write(6,*)'FATAL ERROR in read_rtg_org:  inconsistent dimensions.  mlat_sst,mlon_sst=',&
          mlat_sst,mlon_sst,' -versus- nlat_sst,nlon_sst=',nlat_sst,nlon_sst
     deallocate(lb,f)
     CALL MPI_ABORT(MPI_COMM_WORLD, 111, ierr)
>>>>>>> 26f1c3d9
  endif

!
! get xlats and xlons
!
  dres = 180.0/real(nlat_sst)
  ysst0 = 0.5*dres-90.0
  xsst0 = 0.5*dres

! get lat_sst & lon_sst
  do j = 1, nlat_sst
     rlats_sst(j) = ysst0 + real(j-1)*dres
  enddo

  do i = 1, nlon_sst 
     rlons_sst(i) = (xsst0 + real(i-1)*dres)
  enddo

! load dimensions and grid specs.  check for unusual values
  ni=kgds(2)                ! 720 for 0.5 x 0.5
  nj=kgds(3)                ! 360 for 0.5 x 0.5 resolution

  mscan=kgds(11)
  kb1=ibits(mscan,7,1)   ! i scan direction
  kb2=ibits(mscan,6,1)   ! j scan direction
  kb3=ibits(mscan,5,1)   ! (i,j) or (j,i)

! get i and j scanning directions from kb1 and kb2.
! 0 yields +1, 1 yields -1. +1 is west to east, -1 is east to west.
  iincdir = 1-kb1*2

! 0 yields -1, 1 yields +1. +1 is south to north, -1 is north to south.
  jincdir = kb2*2 - 1

! write(*,*) 'read_tf_clim_grb,iincdir,jincdir : ',iincdir,jincdir
  do k=1,kf

!    kb3 from scan mode indicates if i points are consecutive
!    or if j points are consecutive
     if(kb3==0)then     !  (i,j)
        i=(ni+1)*kb1+(mod(k-1,ni)+1)*iincdir
        j=(nj+1)*(1-kb2)+jincdir*((k-1)/ni+1)
     else                !  (j,i)
        j=(nj+1)*(1-kb2)+(mod(k-1,nj)+1)*jincdir
        i=(ni+1)*kb1+iincdir*((k-1)/nj+1)
     endif
     sst (i,j) = f(k)
  end do
     
  deallocate(lb,f)

  call baclose(lu_sst,iret)
  if (iret /= 0 ) then
<<<<<<< HEAD
     write(6,*)'read_tf_clm_grb:  ***error*** close sst file'
     CALL MPI_ABORT(MPI_COMM_WORLD, 121)
=======
     write(6,*)'FATAL ERROR in read_tf_clm_grb: error closing sst file.'
     CALL MPI_ABORT(MPI_COMM_WORLD, 121, ierr)
>>>>>>> 26f1c3d9
  endif
  
end subroutine read_tf_clim_grb

<<<<<<< HEAD
subroutine get_tf_clm_dim(file_sst,mlat_sst,mlon_sst)
!                .      .    .                                       .
! abstract:   get_tf_clm_dim :  get dimension of rtg sst climatology
!   prgmmr: xu li            org: np23                date: 2019-03-13
!
!
! program history log:
!
!   input argument list:
!     file_sst - file name of grib sst file
! output
!     mlat_sst,mlon_sst
!
!     call subs: getgbh
!
! attributes:
!   language: f90
!   machine:  ibm rs/6000 sp
!
!$$$
  implicit none

  include "mpif.h"
=======
!> Get the i/j dimensions of RTG SST climatology file.
!! The file is GRIB1.
!!
!! @param[in] file_sst File name of the sst file.
!! @param[in] mlat_sst The 'j' dimension of the data.
!! @param[in] mlon_sst The 'i' dimension of the data.
!! @author Xu Li NOAA/EMC @date 2019-03-13
subroutine get_tf_clm_dim(file_sst,mlat_sst,mlon_sst)
  use mpi

  implicit none
>>>>>>> 26f1c3d9

! declare passed variables and arrays
  character(*)                                   , intent(in ) :: file_sst
  integer                                        , intent(out) :: mlat_sst,mlon_sst

! declare local parameters
  integer,parameter:: lu_sst = 21   ! fortran unit number of grib sst file

  integer :: iret
  integer :: mscan,kb1
<<<<<<< HEAD
  integer :: kf,kg,k,j
=======
  integer :: kf,kg,k,j,ierr
>>>>>>> 26f1c3d9
  integer, dimension(22):: jgds,kgds
  integer, dimension(25):: jpds,kpds

!************+******************************************************************************
!
! open sst analysis file (grib)
  call baopenr(lu_sst,trim(file_sst),iret)
  if (iret /= 0 ) then
<<<<<<< HEAD
     write(6,*)'get_tf_clm_dim:  ***error*** opening sst file'
     CALL MPI_ABORT(MPI_COMM_WORLD, 111)
=======
     write(6,*)'FATAL ERROR in get_tf_clm_dim: error opening sst file.'
     CALL MPI_ABORT(MPI_COMM_WORLD, 111, ierr)
>>>>>>> 26f1c3d9
  endif

! define sst variables for read
  j=-1
  jpds=-1
  jgds=-1
  jpds(5)=11        ! sst variable
  jpds(6)=1         ! surface
  jpds(9) = 1
  call getgbh(lu_sst,0,j,jpds,jgds,kg,kf,k,kpds,kgds,iret)

  mlat_sst = kgds(3)   ! number points on longitude circle (360)
  mlon_sst = kgds(2)   ! number points on latitude circle (720)

  write(*,*) 'mlat_sst, mlon_sst : ',mlat_sst, mlon_sst

  call baclose(lu_sst,iret)
  if (iret /= 0 ) then
<<<<<<< HEAD
     write(6,*)'get_tf_clm_dim:  ***error*** close sst file'
     CALL MPI_ABORT(MPI_COMM_WORLD, 121)
  endif
end subroutine get_tf_clm_dim

subroutine read_salclm_gfs_nc(filename,sal,xlats,xlons,nlat,nlon,itime)
! abstract: read woa05 salinity monthly climatology  (netcdf)
=======
     write(6,*)'FATAL ERROR in get_tf_clm_dim: error closing sst file.'
     CALL MPI_ABORT(MPI_COMM_WORLD, 121, ierr)
  endif
end subroutine get_tf_clm_dim

!> Read the woa05 salinity monthly climatology file.
!! The file is NetCDF.
!!
!! @param[in] filename The name of the climatology file.
!! @param[in] nlat The 'j' dimension of the data in the file.
!! @param[in] nlon The 'i' dimension of the data in the file.
!! @param[in] itime The monthly record to read.
!! @param[out] xlats The latitude of the data points.
!! @param[out] xlons The longitude of the data points.
!! @param[out] sal The salinity.
!! @author Xu Li NOAA/EMC
subroutine read_salclm_gfs_nc(filename,sal,xlats,xlons,nlat,nlon,itime)
>>>>>>> 26f1c3d9
  use netcdf
  implicit none
  
  ! This is the name of the data file we will read.
  character (len=*),             intent(in)  :: filename
  integer,                       intent(in)  :: nlat,nlon
  integer,                       intent(in)  :: itime
  real,    dimension(nlat),      intent(out) :: xlats
  real,    dimension(nlon),      intent(out) :: xlons
  real,    dimension(nlon,nlat), intent(out) :: sal
! Local variables
  integer :: ncid,ntime

  integer, parameter :: ndims = 3
  character (len = *), parameter :: lat_name = "latitude"
  character (len = *), parameter :: lon_name = "longitude"
  character (len = *), parameter :: t_name = "time"
  character (len = *), parameter :: sal_name="sal"
  integer :: no_fill,fill_value
  integer :: time_varid,lon_varid, lat_varid, z_varid, sal_varid

  ! The start and count arrays will tell the netCDF library where to read our data.
  integer, dimension(ndims) :: start, count

  character (len = *), parameter :: units = "units"
  character (len = *), parameter :: sal_units = "psu" 
                                  ! PSU (Practical SalinitUnit). 1 PSU = 1g/kg
  character (len = *), parameter :: time_units = "months"
  character (len = *), parameter :: lat_units = "degrees_north"
  character (len = *), parameter :: lon_units = "degrees_east"

  integer :: missv
! Loop indices
  integer :: i,j

! Open the file. 
  call nc_check( nf90_open(filename, nf90_nowrite, ncid) )

! Get the varids of time, latitude, longitude & depth coordinate variables.
  call nc_check( nf90_inq_varid(ncid, t_name,   time_varid) )
  call nc_check( nf90_inq_varid(ncid, lat_name, lat_varid) )
  call nc_check( nf90_inq_varid(ncid, lon_name, lon_varid) )

! Read the time, latitude and longitude data.
! call nc_check( nf90_get_var(ncid, time_varid, ntime) )
  call nc_check( nf90_get_var(ncid, lat_varid,  xlats) )
  call nc_check( nf90_get_var(ncid, lon_varid,  xlons) )

! Get the varids of the sal netCDF variables.
  call nc_check( nf90_inq_varid(ncid, sal_name,sal_varid) )

! Read 1 record of nlat*nlon values, starting at the beginning 
! of the record (the (1, 1, 1, rec) element in the netCDF file).
  start = (/ 1, 1, itime /)
  count = (/ nlon, nlat, 1 /)

!  write(*,*) 'read_salclm_gfs_nc itime : ',itime
! Read the sal data from the file, one record at a time.
  call nc_check( nf90_get_var(ncid, sal_varid, sal, start, count) )

! Close the file. This frees up any internal netCDF resources
! associated with the file.
  call nc_check( nf90_close(ncid) )

! If we got this far, everything worked as expected. Yipee! 
!  print *,"*** SUCCESS reading file ", filename, "!"

end subroutine read_salclm_gfs_nc

<<<<<<< HEAD
subroutine get_dim_nc(filename,nlat,nlon)
! abstract: get dimensions of sal array
=======
!> Get the i/j dimensions of the data from a NetCDF file.
!!
!! @param[in] filename Name of the file to be read.
!! @param[out] nlat 'j' dimension of the data in the file.
!! @param[out] nlon 'i' dimension of the data in the file.
!! @author Xu Li NOAA/EMC
subroutine get_dim_nc(filename,nlat,nlon)
>>>>>>> 26f1c3d9
  use netcdf
  implicit none
  
  character (len=*), intent(in)  :: filename
  integer,           intent(out) :: nlat,nlon
! Local variables
  character (len = *), parameter :: lat_name = "latitude"
  character (len = *), parameter :: lon_name = "longitude"
  integer :: ncid
  integer :: LatDimID,LonDimID

! Open the file. 
  call nc_check( nf90_open(filename, nf90_nowrite, ncid) )

! Get dimensions 
  call nc_check( nf90_inq_dimid(ncid,lat_name,LatDimID) )
  call nc_check( nf90_inq_dimid(ncid,lon_name,LonDimID) )
  call nc_check( nf90_inquire_dimension(ncid,LatDimID,len=nlat) )
  call nc_check( nf90_inquire_dimension(ncid,LonDimID,len=nlon) )

!  write(*,'(a,1x,a6,2I8)') 'get_dim_nc, file, nlat, nlon : ',filename,nlat,nlon

! Close the file. This frees up any internal netCDF resources
! associated with the file.
  call nc_check( nf90_close(ncid) )

! If we got this far, everything worked as expected. Yipee! 
!  print *,"*** SUCCESS get dimensions from nc file ", filename, "!"

end subroutine get_dim_nc

<<<<<<< HEAD
subroutine nc_check(status)

  use netcdf

  include "mpif.h"

  integer, intent ( in) :: status

  if(status /= nf90_noerr) then
    print *, trim(nf90_strerror(status))
    CALL MPI_ABORT(MPI_COMM_WORLD, 122)
=======
!> Check the NetCDF status code. If there is an error,
!! print the library error message and stop processing.
!!
!! @param[in] status NetCDF status code.
!! @author Xu Li NOAA/EMC
subroutine nc_check(status)

  use mpi
  use netcdf

  integer, intent ( in) :: status
  integer :: ierr

  if(status /= nf90_noerr) then
    print *, 'FATAL ERROR:'
    print *, trim(nf90_strerror(status))
    CALL MPI_ABORT(MPI_COMM_WORLD, 122, ierr)
>>>>>>> 26f1c3d9
  end if
end subroutine nc_check

 END MODULE READ_WRITE_DATA<|MERGE_RESOLUTION|>--- conflicted
+++ resolved
@@ -1601,50 +1601,6 @@
 
  END SUBROUTINE READ_DATA
  
-<<<<<<< HEAD
-subroutine read_tf_clim_grb(file_sst,sst,rlats_sst,rlons_sst,mlat_sst,mlon_sst,mon)
-
-!                .      .    .                                       .
-! abstrac:    read_tf_clim_grb :  read grib1 sst analysis
-!   prgmmr: xu li            org: np23                date: 2019-03-13
-!
-! abstract: read sst analysis (grib format) and save it as expanded and transposed array
-!
-!     subroutine rdgrbsst must be compiled with the ncep w3 library
-!     and the bacio library.
-!
-!
-! program history log:
-!
-!   input argument list:
-!     file_sst - file name of grib sst file
-!     mon      - month number
-!     mlat_sst,mlon_sst
-!   output:
-!     rlats_sst
-!     rlons_sst
-!     sst
-!
-!   argument list defined by this reading:
-!     sst - sst field
-!     note: (1) the data is stored from north to south originally in grib format,
-!             but is stored from south to north with this reading routine
-!     nlat_sst  - latitudinal dimension of sst
-!     nlon_sst  - longitudinal dimension of sst
-!     xsst0 - latitude of origin
-!     ysst0 - longitude of origin
-!     dres  - lat/lon increment
-!
-!     call subs: getgbh, getgb
-!
-! attributes:
-!   language: f90
-!
-!$$$
-  implicit none
-
-  include "mpif.h"
-=======
  !> Read a GRIB1 sst climatological analysis file.
  !!
  !! Read the sst analysis and save it as an expanded and
@@ -1666,7 +1622,6 @@
   use mpi
 
   implicit none
->>>>>>> 26f1c3d9
 
 ! declare passed variables and arrays
   character(*)                       , intent(in   ) :: file_sst
@@ -1682,27 +1637,17 @@
 ! declare local variables and arrays
   logical(1), allocatable, dimension(:)    ::  lb
 
-<<<<<<< HEAD
-  integer :: nlat_sst,nlon_sst
-  integer :: iret,ni,nj
-  integer :: mscan,kb1
-=======
   integer :: nlat_sst !< Latitudinal dimension of the sst data.
   integer :: nlon_sst !< Longitudinal dimension of the sst data.
   integer :: iret,ni,nj
   integer :: mscan,kb1,ierr
->>>>>>> 26f1c3d9
   integer :: jincdir,i,iincdir,kb2,kb3,kf,kg,k,j,jf
   integer, dimension(22):: jgds,kgds
   integer, dimension(25):: jpds,kpds
 
-<<<<<<< HEAD
-  real :: xsst0,ysst0,dres
-=======
   real :: xsst0 !< Latitude of the origin.
   real :: ysst0 !< Longitude of the origin.
   real :: dres  !< Latitude/longitude increment.
->>>>>>> 26f1c3d9
   real, allocatable, dimension(:) :: f
   
 !************+******************************************************************************
@@ -1711,13 +1656,8 @@
   write(*,*) ' sstclm : ',file_sst
   call baopenr(lu_sst,trim(file_sst),iret)
   if (iret /= 0 ) then
-<<<<<<< HEAD
-     write(6,*)'read_tf_clm_grb:  ***error*** opening sst file'
-     CALL MPI_ABORT(MPI_COMM_WORLD, 111)
-=======
      write(6,*)'FATAL ERROR in read_tf_clm_grb: error opening sst file.'
      CALL MPI_ABORT(MPI_COMM_WORLD, 111, ierr)
->>>>>>> 26f1c3d9
   endif
 
 ! define sst variables for read
@@ -1743,18 +1683,6 @@
 ! read in the analysis
   call getgb(lu_sst,0,jf,j,jpds,jgds,kf,k,kpds,kgds,lb,f,iret)
   if (iret /= 0) then
-<<<<<<< HEAD
-     write(6,*)'read_tf_clm_grb:  ***error*** reading sst analysis data record'
-     deallocate(lb,f)
-     CALL MPI_ABORT(MPI_COMM_WORLD, 111)
-  endif
-
-  if ( (nlat_sst /= mlat_sst) .or. (nlon_sst /= mlon_sst) ) then
-     write(6,*)'read_rtg_org:  inconsistent dimensions.  mlat_sst,mlon_sst=',&
-          mlat_sst,mlon_sst,' -versus- nlat_sst,nlon_sst=',nlat_sst,nlon_sst
-     deallocate(lb,f)
-     CALL MPI_ABORT(MPI_COMM_WORLD, 111)
-=======
      write(6,*)'FATAL ERROR in read_tf_clm_grb: error reading sst analysis data record.'
      deallocate(lb,f)
      CALL MPI_ABORT(MPI_COMM_WORLD, 111, ierr)
@@ -1765,7 +1693,6 @@
           mlat_sst,mlon_sst,' -versus- nlat_sst,nlon_sst=',nlat_sst,nlon_sst
      deallocate(lb,f)
      CALL MPI_ABORT(MPI_COMM_WORLD, 111, ierr)
->>>>>>> 26f1c3d9
   endif
 
 !
@@ -1819,42 +1746,12 @@
 
   call baclose(lu_sst,iret)
   if (iret /= 0 ) then
-<<<<<<< HEAD
-     write(6,*)'read_tf_clm_grb:  ***error*** close sst file'
-     CALL MPI_ABORT(MPI_COMM_WORLD, 121)
-=======
      write(6,*)'FATAL ERROR in read_tf_clm_grb: error closing sst file.'
      CALL MPI_ABORT(MPI_COMM_WORLD, 121, ierr)
->>>>>>> 26f1c3d9
   endif
   
 end subroutine read_tf_clim_grb
 
-<<<<<<< HEAD
-subroutine get_tf_clm_dim(file_sst,mlat_sst,mlon_sst)
-!                .      .    .                                       .
-! abstract:   get_tf_clm_dim :  get dimension of rtg sst climatology
-!   prgmmr: xu li            org: np23                date: 2019-03-13
-!
-!
-! program history log:
-!
-!   input argument list:
-!     file_sst - file name of grib sst file
-! output
-!     mlat_sst,mlon_sst
-!
-!     call subs: getgbh
-!
-! attributes:
-!   language: f90
-!   machine:  ibm rs/6000 sp
-!
-!$$$
-  implicit none
-
-  include "mpif.h"
-=======
 !> Get the i/j dimensions of RTG SST climatology file.
 !! The file is GRIB1.
 !!
@@ -1866,7 +1763,6 @@
   use mpi
 
   implicit none
->>>>>>> 26f1c3d9
 
 ! declare passed variables and arrays
   character(*)                                   , intent(in ) :: file_sst
@@ -1877,11 +1773,7 @@
 
   integer :: iret
   integer :: mscan,kb1
-<<<<<<< HEAD
-  integer :: kf,kg,k,j
-=======
   integer :: kf,kg,k,j,ierr
->>>>>>> 26f1c3d9
   integer, dimension(22):: jgds,kgds
   integer, dimension(25):: jpds,kpds
 
@@ -1890,13 +1782,8 @@
 ! open sst analysis file (grib)
   call baopenr(lu_sst,trim(file_sst),iret)
   if (iret /= 0 ) then
-<<<<<<< HEAD
-     write(6,*)'get_tf_clm_dim:  ***error*** opening sst file'
-     CALL MPI_ABORT(MPI_COMM_WORLD, 111)
-=======
      write(6,*)'FATAL ERROR in get_tf_clm_dim: error opening sst file.'
      CALL MPI_ABORT(MPI_COMM_WORLD, 111, ierr)
->>>>>>> 26f1c3d9
   endif
 
 ! define sst variables for read
@@ -1915,15 +1802,6 @@
 
   call baclose(lu_sst,iret)
   if (iret /= 0 ) then
-<<<<<<< HEAD
-     write(6,*)'get_tf_clm_dim:  ***error*** close sst file'
-     CALL MPI_ABORT(MPI_COMM_WORLD, 121)
-  endif
-end subroutine get_tf_clm_dim
-
-subroutine read_salclm_gfs_nc(filename,sal,xlats,xlons,nlat,nlon,itime)
-! abstract: read woa05 salinity monthly climatology  (netcdf)
-=======
      write(6,*)'FATAL ERROR in get_tf_clm_dim: error closing sst file.'
      CALL MPI_ABORT(MPI_COMM_WORLD, 121, ierr)
   endif
@@ -1941,7 +1819,6 @@
 !! @param[out] sal The salinity.
 !! @author Xu Li NOAA/EMC
 subroutine read_salclm_gfs_nc(filename,sal,xlats,xlons,nlat,nlon,itime)
->>>>>>> 26f1c3d9
   use netcdf
   implicit none
   
@@ -2011,10 +1888,6 @@
 
 end subroutine read_salclm_gfs_nc
 
-<<<<<<< HEAD
-subroutine get_dim_nc(filename,nlat,nlon)
-! abstract: get dimensions of sal array
-=======
 !> Get the i/j dimensions of the data from a NetCDF file.
 !!
 !! @param[in] filename Name of the file to be read.
@@ -2022,7 +1895,6 @@
 !! @param[out] nlon 'i' dimension of the data in the file.
 !! @author Xu Li NOAA/EMC
 subroutine get_dim_nc(filename,nlat,nlon)
->>>>>>> 26f1c3d9
   use netcdf
   implicit none
   
@@ -2054,19 +1926,6 @@
 
 end subroutine get_dim_nc
 
-<<<<<<< HEAD
-subroutine nc_check(status)
-
-  use netcdf
-
-  include "mpif.h"
-
-  integer, intent ( in) :: status
-
-  if(status /= nf90_noerr) then
-    print *, trim(nf90_strerror(status))
-    CALL MPI_ABORT(MPI_COMM_WORLD, 122)
-=======
 !> Check the NetCDF status code. If there is an error,
 !! print the library error message and stop processing.
 !!
@@ -2084,7 +1943,6 @@
     print *, 'FATAL ERROR:'
     print *, trim(nf90_strerror(status))
     CALL MPI_ABORT(MPI_COMM_WORLD, 122, ierr)
->>>>>>> 26f1c3d9
   end if
 end subroutine nc_check
 
