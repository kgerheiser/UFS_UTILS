--- conflicted
+++ resolved
@@ -8821,14 +8821,10 @@
 ! set to point at the proper vegetation type file.
       if (fnzorc(1:3) == 'sib') then
         if (fnvetc(1:4) == '   ') then
-<<<<<<< HEAD
-          if (me==0) write(6,*) "must choose sib veg type climo file"
-=======
           if (me==0) then
             write(6,*) " FATAL ERROR: Must choose sib"
             write(6,*) " veg type climo file."
           endif
->>>>>>> 26f1c3d9
           call abort
         endif
         zorclm = 0.0
@@ -8840,14 +8836,10 @@
         enddo
       elseif(fnzorc(1:4) == 'igbp') then
         if (fnvetc(1:4) == '   ') then
-<<<<<<< HEAD
-          if (me == 0) write(6,*) "must choose igbp veg type climo file"
-=======
           if (me == 0) then
             write(6,*) " FATAL ERROR: Must choose igbp"
             write(6,*) " veg type climo file."
           endif
->>>>>>> 26f1c3d9
           call abort
         endif
         zorclm = 0.0
