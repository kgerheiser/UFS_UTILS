--- conflicted
+++ resolved
@@ -319,7 +319,6 @@
    case default
      call error_handler("UNRECOGNIZED INPUT DATA TYPE.", 1)
  end select
-<<<<<<< HEAD
 
 !-------------------------------------------------------------------------
 ! Ensure proper file variable provided for grib2 input  
@@ -355,8 +354,6 @@
 	 endif
  endif
  return
-=======
->>>>>>> 10426d4a
  
  end subroutine read_setup_namelist
 
