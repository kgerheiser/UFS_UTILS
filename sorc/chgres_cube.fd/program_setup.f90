--- conflicted
+++ resolved
@@ -173,7 +173,6 @@
  logical, public                 :: convert_atm = .false.
  logical, public                 :: convert_nst = .false.
  logical, public                 :: convert_sfc = .false.
-<<<<<<< HEAD
  
  ! Options for replacing vegetation/soil type, veg fraction, and lai with data from the grib2 file
  ! Default is to use climatology instead
@@ -183,10 +182,7 @@
  logical, public                 :: minmax_vgfrc_from_climo = .true.
  logical, public                 :: lai_from_climo = .true.
  logical, public                 :: tg3_from_soil = .false.
-=======
-
  logical, public                 :: use_thomp_mp_climo=.false.
->>>>>>> 7371edaf
 
  real, allocatable, public       :: drysmc_input(:), drysmc_target(:)
  real, allocatable, public       :: maxsmc_input(:), maxsmc_target(:)
@@ -242,14 +238,10 @@
                    atm_weight_file, tracers, &
                    tracers_input, &
                    halo_bndy, & 
-<<<<<<< HEAD
                    halo_blend, &
                    fix_dir_input_grid, &
-                   nsoill_out
-!                   wgrib2_path, base_install_dir, phys_suite
-=======
-                   halo_blend, thomp_mp_climo_file
->>>>>>> 7371edaf
+                   nsoill_out,
+                   thomp_mp_climo_file
 
  print*,"- READ SETUP NAMELIST"
 
