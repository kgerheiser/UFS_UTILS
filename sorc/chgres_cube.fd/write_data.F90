--- conflicted
+++ resolved
@@ -2141,7 +2141,8 @@
      call netcdf_err(error, 'DEFINING SNOALB LONG NAME' )
      error = nf90_put_att(ncid, id_snoalb, "units", "none")
      call netcdf_err(error, 'DEFINING SNOALB UNITS' )
-<<<<<<< HEAD
+     error = nf90_put_att(ncid, id_snoalb, "coordinates", "geolon geolat")
+     call netcdf_err(error, 'DEFINING SNOALB COORD' )
      
      error = nf90_def_var(ncid, 'lai', NF90_DOUBLE, (/dim_x,dim_y,dim_time/), id_lai)
      call netcdf_err(error, 'DEFINING LAI' )
@@ -2149,10 +2150,8 @@
      call netcdf_err(error, 'DEFINING LAI LONG NAME' )
      error = nf90_put_att(ncid, id_lai, "units", "none")
      call netcdf_err(error, 'DEFINING LAI UNITS' )
-=======
-     error = nf90_put_att(ncid, id_snoalb, "coordinates", "geolon geolat")
-     call netcdf_err(error, 'DEFINING SNOALB COORD' )
->>>>>>> 10426d4a
+     error = nf90_put_att(ncid, id_lai, "coordinates", "geolon geolat")
+     call netcdf_err(error, 'DEFINING LAI COORD' )
 
      error = nf90_def_var(ncid, 'stc', NF90_DOUBLE, (/dim_x,dim_y,dim_lsoil,dim_time/), id_stc)
      call netcdf_err(error, 'DEFINING STC' )
