--- conflicted
+++ resolved
@@ -52,11 +52,8 @@
           sudo apt-get install libpng-dev
           sudo apt-get install libjpeg-dev
         elif [[ ${{ matrix.os }} == "macos-10.15" ]]; then
-<<<<<<< HEAD
-=======
           echo "$HOME/mpich/bin" >> $GITHUB_PATH
           brew update
->>>>>>> 03e862fc
           brew install doxygen
           if [[ ${{ matrix.mpi }} ==  "openmpi" ]]; then
             brew install open-mpi
